from __future__ import with_statement

import sys
import gdb
import base64
import __builtin__
import os


# Fails on Windows.
try:
    import curses.ascii
    def printableChar(ucs):
        return select(curses.ascii.isprint(ucs), ucs, '?')
except:
    def printableChar(ucs):
        if ucs >= 32 and ucs <= 126:
            return ucs
        return '?'

# Fails on SimulatorQt.
tempFileCounter = 0
try:
    import tempfile
#   Test if 2.6 is used (Windows), trigger exception and default
#   to 2nd version.
    tempfile.NamedTemporaryFile(prefix="gdbpy_",delete=True)
    def createTempFile():
        file = tempfile.NamedTemporaryFile(prefix="gdbpy_",delete=False)
        file.close()
        return file.name, file

except:
    def createTempFile():
        global tempFileCounter
        tempFileCounter += 1
        fileName = "%s/gdbpy_tmp_%d_%d" % (tempfile.gettempdir(), os.getpid(), tempFileCounter)
        return fileName, None

def removeTempFile(name, file):
    try:
        os.remove(name)
    except:
        pass

verbosity = 0
verbosity = 1

# Some "Enums"

# Encodings

Unencoded8Bit, \
Base64Encoded8BitWithQuotes, \
Base64Encoded16BitWithQuotes, \
Base64Encoded32BitWithQuotes, \
Base64Encoded16Bit, \
Base64Encoded8Bit, \
Hex2EncodedLatin1, \
Hex4EncodedLittleEndian, \
Hex8EncodedLittleEndian, \
Hex2EncodedUtf8, \
Hex8EncodedBigEndian, \
Hex4EncodedBigEndian \
    = range(12)

# Display modes
StopDisplay, \
DisplayImage1, \
DisplayString, \
DisplayImage, \
DisplayProcess \
    = range(5)


def select(condition, if_expr, else_expr):
    if condition:
        return if_expr
    return else_expr

def qmin(n, m):
    if n < m:
        return n
    return m

def isGoodGdb():
    #return gdb.VERSION.startswith("6.8.50.2009") \
    #   and gdb.VERSION != "6.8.50.20090630-cvs"
    return 'parse_and_eval' in __builtin__.dir(gdb)

typeCache = {}

def lookupType(typestring):
    type = typeCache.get(typestring)
    #warn("LOOKUP 1: %s -> %s" % (typestring, type))
    if type is None:
        ts = typestring
        while True:
            #WARN("ts: '%s'" % ts)
            if ts.startswith("class "):
                ts = ts[6:]
            elif ts.startswith("struct "):
                ts = ts[7:]
            elif ts.startswith("const "):
                ts = ts[6:]
            elif ts.startswith("volatile "):
                ts = ts[9:]
            elif ts.startswith("enum "):
                ts = ts[5:]
            elif ts.endswith("const"):
                ts = ts[-5:]
            elif ts.endswith("volatile"):
                ts = ts[-8:]
            else:
                break
        try:
            #warn("LOOKING UP '%s'" % ts)
            type = gdb.lookup_type(ts)
        except RuntimeError, error:
            #warn("LOOKING UP '%s': %s" % (ts, error))
            # See http://sourceware.org/bugzilla/show_bug.cgi?id=11912
            exp = "(class '%s'*)0" % ts
            try:
                type = parseAndEvaluate(exp).type.target()
            except:
                # Can throw "RuntimeError: No type named class Foo."
                pass
        except:
            #warn("LOOKING UP '%s' FAILED" % ts)
            pass
        #warn("  RESULT: '%s'" % type)
        #if not type is None:
        #    warn("  FIELDS: '%s'" % type.fields())
        typeCache[typestring] = type
    if type is None:
        # could be gdb.lookup_type("char[3]") generating
        # "RuntimeError: No type named char[3]"
        pass
    return type

def cleanAddress(addr):
    if addr is None:
        return "<no address>"
    # We cannot use str(addr) as it yields rubbish for char pointers
    # that might trigger Unicode encoding errors.
    return addr.cast(lookupType("void").pointer())

# Workaround for gdb < 7.1
def numericTemplateArgument(type, position):
    try:
        return int(type.template_argument(position))
    except RuntimeError, error:
        # ": No type named 30."
        msg = str(error)
        return int(msg[14:-1])

def parseAndEvaluate(exp):
    if isGoodGdb():
        return gdb.parse_and_eval(exp)
    # Work around non-existing gdb.parse_and_eval as in released 7.0
    gdb.execute("set logging redirect on")
    gdb.execute("set logging on")
    try:
        gdb.execute("print %s" % exp)
    except:
        gdb.execute("set logging off")
        gdb.execute("set logging redirect off")
        return None
    gdb.execute("set logging off")
    gdb.execute("set logging redirect off")
    return gdb.history(0)


def catchCliOutput(command):
    filename, file = createTempFile()
    gdb.execute("set logging off")
    gdb.execute("set logging redirect off")
    gdb.execute("set logging file %s" % filename)
    gdb.execute("set logging redirect on")
    gdb.execute("set logging on")
    msg = ""
    try:
        gdb.execute(command)
    except RuntimeError, error:
        # For the first phase of core file loading this yield
        # "No symbol table is loaded.  Use the \"file\" command."
        msg = str(error)
    except:
        msg = "Unknown error"
    gdb.execute("set logging off")
    gdb.execute("set logging redirect off")
    if len(msg):
        warn("CLI ERROR: %s " % msg)
    temp = open(filename, "r")
    lines = []
    for line in temp:
        lines.append(line)
    temp.close()
    removeTempFile(filename, file)
    return lines


def showException(msg, exType, exValue, exTraceback):
    warn("**** CAUGHT EXCEPTION: %s ****" % msg)
    try:
        import traceback
        for line in traceback.format_exception(exType, exValue, exTraceback):
            warn("%s" % line)
    except:
        pass


class OutputSafer:
    def __init__(self, d, pre = "", post = ""):
        self.d = d
        self.pre = pre
        self.post = post

    def __enter__(self):
        self.d.put(self.pre)
        self.savedOutput = self.d.output
        self.d.output = ""

    def __exit__(self, exType, exValue, exTraceBack):
        self.d.put(self.post)
        if self.d.passExceptions and not exType is None:
            showException("OUTPUTSAFER", exType, exValue, exTraceBack)
            self.d.output = self.savedOutput
        else:
            self.d.output = self.savedOutput + self.d.output
        return False


class SubItem:
    def __init__(self, d):
        self.d = d

    def __enter__(self):
        self.d.put('{')
        self.savedValue = self.d.currentValue
        self.savedValuePriority = self.d.currentValuePriority
        self.savedValueEncoding = self.d.currentValueEncoding
        self.savedType = self.d.currentType
        self.savedTypePriority = self.d.currentTypePriority
        self.d.currentValue = "<not accessible>"
        self.d.currentValuePriority = -100
        self.d.currentValueEncoding = None
        self.d.currentType = ""
        self.d.currentTypePriority = -100

    def __exit__(self, exType, exValue, exTraceBack):
        #warn(" CURRENT VALUE: %s %s %s" % (self.d.currentValue,
        #    self.d.currentValueEncoding, self.d.currentValuePriority))
        if self.d.passExceptions and not exType is None:
            showException("SUBITEM", exType, exValue, exTraceBack)
        try:
            #warn("TYPE VALUE: %s" % self.d.currentValue)
            type = stripClassTag(str(self.d.currentType))
            #warn("TYPE: '%s'  DEFAULT: '%s'" % (type, self.d.currentChildType))
            if len(type) > 0 and type != self.d.currentChildType:
                self.d.put('type="%s",' % type) # str(type.unqualified()) ?
            if not self.d.currentValueEncoding is None:
                self.d.put('valueencoded="%d",' % self.d.currentValueEncoding)
            if not self.d.currentValue is None:
                self.d.put('value="%s",' % self.d.currentValue)
        except:
            pass
        self.d.put('},')
        self.d.currentValue = self.savedValue
        self.d.currentValuePriority = self.savedValuePriority
        self.d.currentValueEncoding = self.savedValueEncoding
        self.d.currentType = self.savedType
        self.d.currentTypePriority = self.savedTypePriority
        return True


class Children:
    def __init__(self, d, numChild = 1, childType = None, childNumChild = None):
        self.d = d
        self.numChild = numChild
        self.childType = childType
        self.childNumChild = childNumChild
        #warn("CHILDREN: %s %s %s" % (numChild, childType, childNumChild))

    def __enter__(self):
        childType = ""
        childNumChild = -1
        if type(self.numChild) is list:
            numChild = self.numChild[0]
            maxNumChild = self.numChild[1]
        else:
            numChild = self.numChild
            maxNumChild = self.numChild
        if numChild == 0:
            self.childType = None
        if not self.childType is None:
            childType = stripClassTag(str(self.childType))
            self.d.put('childtype="%s",' % childType)
            if isSimpleType(self.childType) or isStringType(self.d, self.childType):
                self.d.put('childnumchild="0",')
                childNumChild = 0
            elif self.childType.code == gdb.TYPE_CODE_PTR:
                self.d.put('childnumchild="1",')
                childNumChild = 1
        if not self.childNumChild is None:
            self.d.put('childnumchild="%s",' % self.childNumChild)
            childNumChild = self.childNumChild
        self.savedChildType = self.d.currentChildType
        self.savedChildNumChild = self.d.currentChildNumChild
        self.savedNumChilds = self.d.currentNumChilds
        self.savedMaxNumChilds = self.d.currentNumChilds
        self.d.currentChildType = childType
        self.d.currentChildNumChild = childNumChild
        self.d.currentNumChilds = numChild
        self.d.currentMaxNumChilds = maxNumChild
        self.d.put("children=[")

    def __exit__(self, exType, exValue, exTraceBack):
        if self.d.passExceptions and not exType is None:
            showException("CHILDREN", exType, exValue, exTraceBack)
        if self.d.currentMaxNumChilds < self.d.currentNumChilds:
            self.d.putEllipsis()
        self.d.currentChildType = self.savedChildType
        self.d.currentChildNumChild = self.savedChildNumChild
        self.d.currentNumChilds = self.savedNumChilds
        self.d.currentMaxNumChilds = self.savedMaxNumChilds
        self.d.put('],')
        return True


class Breakpoint:
    def __init__(self):
        self.number = None
        self.filename = None
        self.linenumber = None
        self.address = []
        self.function = None
        self.fullname = None
        self.condition = None
        self.times = None

def listOfBreakpoints(d):
    # [bkpt={number="1",type="breakpoint",disp="keep",enabled="y",
    #addr="0x0804da6d",func="testHidden()",file="../app.cpp",
    #fullname="...",line="1292",times="1",original-location="\"app.cpp\":1292"},
    # Num     Type           Disp Enb Address    What\n"
    #1       breakpoint     keep y   0x0804da6d in testHidden() at app.cpp:1292
    #\tbreakpoint already hit 1 time
    #2       breakpoint     keep y   0x080564d3 in espace::..doit(int) at ../app.cpp:1210\n"
    #3       breakpoint     keep y   <PENDING>  \"plugin.cpp\":38\n"
    #4       breakpoint     keep y   <MULTIPLE> \n"
    #4.1                         y     0x08056673 in Foo at ../app.cpp:126\n"
    #4.2                         y     0x0805678b in Foo at ../app.cpp:126\n"
    #5       hw watchpoint  keep y              &main\n"
    #6       breakpoint     keep y   0xb6cf18e5 <__cxa_throw+5>\n"
    lines = catchCliOutput("info break")

    lines.reverse()
    bp = Breakpoint()
    for line in lines:
        if len(line) == 0 or line.startswith(" "):
            continue
        if line[0] < '0' or line[0] > '9':
            continue
        if line.startswith("\tstop only if "):
            bp.condition = line[14:]
            continue
        if line.startswith("\tbreakpoint already hit "):
            bp.times = line[24:]
            continue
        number = line[0:5]
        pos0x = line.find(" 0x")
        posin = line.find(" in ", pos0x)
        poslt = line.find(" <", pos0x)
        posat = line.find(" at ", posin)
        poscol = line.find(":", posat)
        if pos0x != -1:
            if pos0x < posin:
                bp.address.append(line[pos0x + 1 : posin])
            elif pos0x < poslt:
                bp.address.append(line[pos0x + 1 : poslt])
                bp.function = line[poslt + 2 : line.find('>', poslt)]
        # Take "no address" as indication that the bp is pending.
        #if line.find("<PENDING>") >= 0:
        #    bp.address.append("<PENDING>")
        if posin < posat and posin != -1:
            bp.function = line[posin + 4 : posat]
        if posat < poscol and poscol != -1:
            bp.filename = line[posat + 4 : poscol]
        if poscol != -1:
            bp.linenumber = line[poscol + 1 : -1]

        if '.' in number: # Part of multiple breakpoint.
            continue

        # A breakpoint of its own
        bp.number = int(number)
        d.put('bkpt={number="%s",' % bp.number)
        d.put('type="breakpoint",')
        d.put('disp="keep",')
        d.put('enabled="y",')
        for address in bp.address:
            d.put('addr="%s",' % address)
        if not bp.function is None:
            d.put('func="%s",' % bp.function)
        if not bp.filename is None:
            d.put('file="%s",' % bp.filename)
        if not bp.fullname is None:
            d.put('fullname="%s",' % bp.fullname)
        if not bp.linenumber is None:
            d.put('line="%s",' % bp.linenumber)
        if not bp.condition is None:
            d.put('cond="%s",' % bp.condition)
        if not bp.fullname is None:
            d.put('fullname="%s",' % bt.fullname)
        if not bp.times is None:
            d.put('times="1",' % bp.times)
        #d.put('original-location="-"')
        d.put('},')
        bp = Breakpoint()


# Creates a list of field names of an anon union or struct
def listOfFields(type):
    fields = []
    for field in type.fields():
        if len(field.name) > 0:
            fields += field.name
        else:
            fields += listOfFields(field.type)
    return fields


def listOfLocals(varList):
    try:
        frame = gdb.selected_frame()
        #warn("FRAME %s: " % frame)
    except RuntimeError, error:
        warn("FRAME NOT ACCESSIBLE: %s" % error)
        return []
    except:
        warn("FRAME NOT ACCESSIBLE FOR UNKNOWN REASONS")
        return []

    # gdb-6.8-symbianelf fails here
    hasBlock = 'block' in __builtin__.dir(frame)

    items = []
    #warn("HAS BLOCK: %s" % hasBlock)
    #warn("IS GOOD GDB: %s" % isGoodGdb())
    if hasBlock and isGoodGdb():
        #warn("IS GOOD: %s " % varList)
        try:
            block = frame.block()
            #warn("BLOCK: %s " % block)
        except RuntimeError, error:
            warn("FRAME NOT ACCESSIBLE: %s" % error)
            return items
        except:
            warn("BLOCK NOT ACCESSIBLE FOR UNKNOWN REASONS")
            return items

        while True:
            if block is None:
                warn("UNEXPECTED 'None' BLOCK")
                break
            for symbol in block:
                name = symbol.print_name

                if name == "__in_chrg":
                    continue

                # "NotImplementedError: Symbol type not yet supported in
                # Python scripts."
                #warn("SYMBOL %s: " % symbol.value)
                #warn("SYMBOL %s  (%s): " % (symbol, name))
                item = Item(0, "local", name, name)
                try:
                    item.value = frame.read_var(name)  # this is a gdb value
                except RuntimeError:
                    # happens for  void foo() { std::string s; std::wstring w; }
                    #warn("  FRAME READ VAR ERROR: %s (%s): " % (symbol, name))
                    continue
                #warn("ITEM %s: " % item.value)
                items.append(item)
            # The outermost block in a function has the function member
            # FIXME: check whether this is guaranteed.
            if not block.function is None:
                break

            block = block.superblock
    else:
        # Assuming gdb 7.0 release or 6.8-symbianelf.
        filename, file = createTempFile()
        #warn("VARLIST: %s " % varList)
        #warn("FILENAME: %s " % filename)
        gdb.execute("set logging off")
        gdb.execute("set logging redirect off")
        gdb.execute("set logging file %s" % filename)
        gdb.execute("set logging redirect on")
        gdb.execute("set logging on")
        try:
            gdb.execute("info args")
            # We cannot use "info locals" as at least 6.8-symbianelf
            # aborts as soon as we hit unreadable memory.
            # gdb.execute("interpreter mi '-stack-list-locals 0'")
            # results in &"Recursive internal problem.\n", so we have
            # the frontend pass us the list of locals.

            # There are two cases, either varList is empty, so we have
            # to fetch the list here, or it is not empty with the
            # first entry being a dummy.
            if len(varList) == 0:
                gdb.execute("info locals")
            else:
                varList = varList[1:]
        except:
            pass
        gdb.execute("set logging off")
        gdb.execute("set logging redirect off")

        try:
            temp = open(filename, "r")
            for line in temp:
                if len(line) == 0 or line.startswith(" "):
                    continue
                # The function parameters
                pos = line.find(" = ")
                if pos < 0:
                    continue
                varList.append(line[0:pos])
            temp.close()
        except:
            pass
        removeTempFile(filename, file)
        #warn("VARLIST: %s " % varList)
        for name in varList:
            #warn("NAME %s " % name)
            item = Item(0, "local", name, name)
            try:
                item.value = frame.read_var(name)  # this is a gdb value
            except RuntimeError:
                pass
                #continue
            except:
                # Something breaking the list, like intermediate gdb warnings
                # like 'Warning: can't find linker symbol for virtual table for
                # `std::less<char const*>' value\n\nwarning:  found
                # `myns::QHashData::shared_null' instead [...]
                # that break subsequent parsing. Chicken out and take the
                # next "usable" line.
                continue
            items.append(item)

    return items


def value(expr):
    value = parseAndEvaluate(expr)
    try:
        return int(value)
    except:
        return str(value)

def isSimpleType(typeobj):
    code = typeobj.code
    return code == gdb.TYPE_CODE_BOOL \
        or code == gdb.TYPE_CODE_CHAR \
        or code == gdb.TYPE_CODE_INT \
        or code == gdb.TYPE_CODE_FLT \
        or code == gdb.TYPE_CODE_ENUM

def isStringType(d, typeobj):
    type = str(typeobj)
    return type == d.ns + "QString" \
        or type == d.ns + "QByteArray" \
        or type == "std::string" \
        or type == "std::wstring" \
        or type == "wstring"

def warn(message):
    if True or verbosity > 0:
        print "XXX: %s\n" % message.encode("latin1")
    pass

def check(exp):
    if not exp:
        raise RuntimeError("Check failed")

def checkRef(ref):
    count = ref["_q_value"]
    check(count > 0)
    check(count < 1000000) # assume there aren't a million references to any object

#def couldBePointer(p, align):
#    type = lookupType("unsigned int")
#    ptr = gdb.Value(p).cast(type)
#    d = int(str(ptr))
#    warn("CHECKING : %s %d " % (p, ((d & 3) == 0 and (d > 1000 or d == 0))))
#    return (d & (align - 1)) and (d > 1000 or d == 0)


def checkAccess(p, align = 1):
    return p.dereference()

def checkContents(p, expected, align = 1):
    if int(p.dereference()) != expected:
        raise RuntimeError("Contents check failed")

def checkPointer(p, align = 1):
    if not isNull(p):
        p.dereference()


def isNull(p):
    # The following can cause evaluation to abort with "UnicodeEncodeError"
    # for invalid char *, as their "contents" is being examined
    #s = str(p)
    #return s == "0x0" or s.startswith("0x0 ")
    #try:
    #    # Can fail with: "RuntimeError: Cannot access memory at address 0x5"
    #    return p.cast(lookupType("void").pointer()) == 0
    #except:
    #    return False
    return long(p) == 0

movableTypes = set([
    "QBrush", "QBitArray", "QByteArray",
    "QCustomTypeInfo", "QChar",
    "QDate", "QDateTime",
    "QFileInfo", "QFixed", "QFixedPoint", "QFixedSize",
    "QHashDummyValue",
    "QIcon", "QImage",
    "QLine", "QLineF", "QLatin1Char", "QLocale",
    "QMatrix", "QModelIndex",
    "QPoint", "QPointF", "QPen", "QPersistentModelIndex",
    "QResourceRoot", "QRect", "QRectF", "QRegExp",
    "QSize", "QSizeF", "QString",
    "QTime", "QTextBlock",
    "QUrl",
    "QVariant",
    "QXmlStreamAttribute", "QXmlStreamNamespaceDeclaration",
    "QXmlStreamNotationDeclaration", "QXmlStreamEntityDeclaration"])


def stripClassTag(type):
    if type.startswith("class "):
        return type[6:]
    if type.startswith("struct "):
        return type[7:]
    if type.startswith("const "):
        return type[6:]
    if type.startswith("volatile "):
        return type[9:]
    return type

def checkPointerRange(p, n):
    for i in xrange(n):
        checkPointer(p)
        ++p

def call(value, func):
    #warn("CALL: %s -> %s" % (value, func))
    type = stripClassTag(str(value.type))
    if type.find(":") >= 0:
        type = "'" + type + "'"
    # 'class' is needed, see http://sourceware.org/bugzilla/show_bug.cgi?id=11912
    exp = "((class %s*)%s)->%s" % (type, value.address, func)
    #warn("CALL: %s" % exp)
    result = None
    try:
        result = parseAndEvaluate(exp)
    except:
        pass
    #warn("  -> %s" % result)
    return result

def makeValue(type, init):
    type = stripClassTag(type)
    if type.find(":") >= 0:
        type = "'" + type + "'"
    gdb.execute("set $d = (%s*)malloc(sizeof(%s))" % (type, type))
    gdb.execute("set *$d = {%s}" % init)
    value = parseAndEvaluate("$d").dereference()
    #warn("  TYPE: %s" % value.type)
    #warn("  ADDR: %s" % value.address)
    #warn("  VALUE: %s" % value)
    return value

def makeExpression(value):
    type = stripClassTag(str(value.type))
    if type.find(":") >= 0:
        type = "'" + type + "'"
    #warn("  TYPE: %s" % type)
    #exp = "(*(%s*)(&%s))" % (type, value.address)
    exp = "(*(%s*)(%s))" % (type, value.address)
    #warn("  EXP: %s" % exp)
    return exp

def qtNamespace():
    try:
        str = catchCliOutput("ptype QString::Null")[0]
        # The result looks like:
        # "type = const struct myns::QString::Null {"
        # "    <no data fields>"
        # "}"
        pos1 = str.find("struct") + 7
        pos2 = str.find("QString::Null")
        return str[pos1:pos2]
    except:
        return ""

def findFirstZero(p, max):
    for i in xrange(max):
        if p.dereference() == 0:
            return i
        p = p + 1
    return -1

def extractCharArray(p, maxsize):
    t = lookupType("unsigned char").pointer()
    p = p.cast(t)
    i = findFirstZero(p, maxsize)
    limit = select(i < 0, maxsize, i)
    s = ""
    for i in xrange(limit):
        s += "%c" % int(p.dereference())
        p += 1
    if i == maxsize:
        s += "..."
    return s

def extractByteArray(value):
    d_ptr = value['d'].dereference()
    data = d_ptr['data']
    size = d_ptr['size']
    alloc = d_ptr['alloc']
    check(0 <= size and size <= alloc and alloc <= 100*1000*1000)
    checkRef(d_ptr["ref"])
    if size > 0:
        checkAccess(data, 4)
        checkAccess(data + size) == 0
    return extractCharArray(data, 100)

def encodeCharArray(p, maxsize, size = -1):
    t = lookupType("unsigned char").pointer()
    p = p.cast(t)
    if size == -1:
        i = findFirstZero(p, maxsize)
    else:
        i = size
    limit = select(i < 0, maxsize, i)
    s = ""
    for i in xrange(limit):
        s += "%02x" % int(p.dereference())
        p += 1
    if i == maxsize:
        s += "2e2e2e"
    return s

def encodeChar2Array(p, maxsize):
    t = lookupType("unsigned short").pointer()
    p = p.cast(t)
    i = findFirstZero(p, maxsize)
    limit = select(i < 0, maxsize, i)
    s = ""
    for i in xrange(limit):
        s += "%04x" % int(p.dereference())
        p += 1
    if i == maxsize:
        s += "2e002e002e00"
    return s

def encodeChar4Array(p, maxsize):
    t = lookupType("unsigned int").pointer()
    p = p.cast(t)
    i = findFirstZero(p, maxsize)
    limit = select(i < 0, maxsize, i)
    s = ""
    for i in xrange(limit):
        s += "%08x" % int(p.dereference())
        p += 1
    if i == maxsize:
        s += "2e0000002e0000002e000000"
    return s

def encodeByteArray(value):
    d_ptr = value['d'].dereference()
    data = d_ptr['data']
    size = d_ptr['size']
    alloc = d_ptr['alloc']
    check(0 <= size and size <= alloc and alloc <= 100*1000*1000)
    checkRef(d_ptr["ref"])
    if size > 0:
        checkAccess(data, 4)
        checkAccess(data + size) == 0
    return encodeCharArray(data, size)

def encodeString(value):
    d_ptr = value['d'].dereference()
    data = d_ptr['data']
    size = d_ptr['size']
    alloc = d_ptr['alloc']
    check(0 <= size and size <= alloc and alloc <= 100*1000*1000)
    if size > 0:
        checkAccess(data, 4)
        checkAccess(data + size) == 0
    checkRef(d_ptr["ref"])
    p = gdb.Value(d_ptr["data"])
    s = ""
    for i in xrange(size):
        val = int(p.dereference())
        s += "%02x" % (val % 256)
        s += "%02x" % (val / 256)
        p += 1
    return s

def stripTypedefs(type):
    type = type.unqualified()
    while type.code == gdb.TYPE_CODE_TYPEDEF:
        type = type.strip_typedefs().unqualified()
    return type

def extractFields(type):
    # Insufficient, see http://sourceware.org/bugzilla/show_bug.cgi?id=10953:
    #fields = value.type.fields()
    # Insufficient, see http://sourceware.org/bugzilla/show_bug.cgi?id=11777:
    #fields = stripTypedefs(value.type).fields()
    # This seems to work.
    #warn("TYPE 0: %s" % type)
    type = stripTypedefs(type)
    #warn("TYPE 1: %s" % type)
    # This fails for arrays. See comment in lookupType.
    type0 = lookupType(str(type))
    if not type0 is None:
        type = type0
    #warn("TYPE 2: %s" % type)
    fields = type.fields()
    #warn("FIELDS: %s" % fields)
    return fields

#######################################################################
#
# Item
#
#######################################################################

class Item:
    def __init__(self, value, parentiname, iname = None, name = None):
        self.value = value
        if iname is None:
            self.iname = parentiname
        else:
            self.iname = "%s.%s" % (parentiname, iname)
        self.name = name


#######################################################################
#
# SetupCommand
#
#######################################################################

# This is a mapping from 'type name' to 'display alternatives'.

qqFormats = {}
qqDumpers = {}
qqNs = ""


class SetupCommand(gdb.Command):
    """Setup Creator Pretty Printing"""

    def __init__(self):
        super(SetupCommand, self).__init__("bbsetup", gdb.COMMAND_OBSCURE)

    def invoke(self, args, from_tty):
<<<<<<< HEAD
        print bbsetup()
=======
        module = sys.modules[__name__]
        for key, value in module.__dict__.items():
            if key.startswith("qdump__"):
                name = key[7:]
                qqFormats[name] = qqFormats.get(name, "")
            elif key.startswith("qform__"):
                name = key[7:]
                formats = ""
                try:
                    formats = value()
                except:
                    pass
                qqFormats[name] = formats
        result = "dumpers=["
        # Too early: ns = qtNamespace()
        for key, value in qqFormats.items():
            result += '{type="%s",formats="%s"},' % (key, value)
        result += ']'
        #result += '],namespace="%s"' % ns
        print(result)
>>>>>>> b7af9e06

SetupCommand()

def bbsetup():
    module = sys.modules[__name__]
    for key, value in module.__dict__.items():
        if key.startswith("qdump__"):
            name = key[7:]
            qqDumpers[name] = value
            qqFormats[name] = qqFormats.get(name, "")
        elif key.startswith("qform__"):
            name = key[7:]
            formats = ""
            try:
                formats = value()
            except:
                pass
            qqFormats[name] = formats
    result = "dumpers=["
    qqNs = qtNamespace()
    for key, value in qqFormats.items():
        result += '{type="%s",formats="%s"},' % (key, value)
    result += '],namespace="%s"' % qqNs
    return result


#######################################################################
#
# FrameCommand
#
#######################################################################

class FrameCommand(gdb.Command):
    """Do fancy stuff."""

    def __init__(self):
        super(FrameCommand, self).__init__("bb", gdb.COMMAND_OBSCURE)

    def invoke(self, args, from_tty):
        if args.startswith("options:profile"):
            if False:
                import cProfile
                cProfile.run('bb("%s")' % args, "/tmp/bbprof")
                # Examine with:
                # import bstats
                # pstats.Stats('bbprof').sort_stats('time').print_stats()
            if True:
                import timeit
                print timeit.repeat('bb("%s")' % args,
                    'from __main__ import bb', number=100)
        else:
            print bb(args)

FrameCommand()

def bb(args):
    return 'data=[' + Dumper(args).output + ']'


#######################################################################
#
# Step Command
#
#######################################################################


class SalCommand(gdb.Command):
    """Do fancy stuff."""

    def __init__(self):
        super(SalCommand, self).__init__("sal", gdb.COMMAND_OBSCURE)

    def invoke(self, arg, from_tty):
        (cmd, addr) = arg.split(",")
        lines = catchCliOutput("info line *" + addr)
        fromAddr = "0x0"
        toAddr = "0x0"
        for line in lines:
            pos0from = line.find(" starts at address") + 19
            pos1from = line.find(" ", pos0from)
            pos0to = line.find(" ends at", pos1from) + 9
            pos1to = line.find(" ", pos0to)
            if pos1to > 0:
                fromAddr = line[pos0from : pos1from]
                toAddr = line[pos0to : pos1to]
        gdb.execute("maint packet sal%s,%s,%s" % (cmd,fromAddr, toAddr))

SalCommand()


#######################################################################
#
# The Dumper Class
#
#######################################################################


class Dumper:
    def __init__(self, args):
        self.output = ""
        self.currentChildType = ""
        self.currentChildNumChild = -1
        self.currentMaxNumChilds = -1
        self.currentNumChilds = -1
        self.currentValue = None
        self.currentValuePriority = -100
        self.currentValueEncoding = None
        self.currentType = None
        self.currentTypePriority = -100
        self.typeformats = {}
        self.formats = {}
        self.expandedINames = ""

        options = []
        varList = []
        watchers = ""
        resultVarName = ""

        for arg in args.split(' '):
            pos = arg.find(":") + 1
            if arg.startswith("options:"):
                options = arg[pos:].split(",")
            elif arg.startswith("vars:"):
                if len(arg[pos:]) > 0:
                    varList = arg[pos:].split(",")
            elif arg.startswith("resultvarname:"):
                resultVarName = arg[pos:]
            elif arg.startswith("expanded:"):
                self.expandedINames = set(arg[pos:].split(","))
            elif arg.startswith("typeformats:"):
                for f in arg[pos:].split(","):
                    pos = f.find("=")
                    if pos != -1:
                        type = base64.b16decode(f[0:pos], True)
                        self.typeformats[type] = int(f[pos+1:])
            elif arg.startswith("formats:"):
                for f in arg[pos:].split(","):
                    pos = f.find("=")
                    if pos != -1:
                        self.formats[f[0:pos]] = int(f[pos+1:])
            elif arg.startswith("watchers:"):
                watchers = base64.b16decode(arg[pos:], True)

        self.useFancy = "fancy" in options
        self.passExceptions = "pe" in options
        self.autoDerefPointers = "autoderef" in options
        #self.ns = qqNs
        self.ns = qtNamespace()

        #warn("NAMESPACE: '%s'" % self.ns)
        #warn("VARIABLES: %s" % varList)
        #warn("EXPANDED INAMES: %s" % self.expandedINames)
        module = sys.modules[__name__]

        #
        # Locals
        #
        locals = listOfLocals(varList)
        if "nolocals" in options:
            locals = []

        # Take care of the return value of the last function call.
        if len(resultVarName) > 0:
            try:
                value = parseAndEvaluate(resultVarName)
                locals.append(Item(value, "return", resultVarName, "return"))
            except:
                # Don't bother. It's only supplementary information anyway.
                pass

        for item in locals:
          with OutputSafer(self, "", ""):
            self.anonNumber = -1
            #warn("ITEM NAME %s: " % item.name)
            try:
                #warn("ITEM VALUE %s: " % item.value)
                # Throw on funny stuff, catch below.
                # Unfortunately, this fails also with a "Unicode encoding error"
                # in testArray().
                #dummy = str(item.value)
                pass
            except:
                # Locals with failing memory access.
<<<<<<< HEAD
                # FIXME: Isn't this taken care off by the SubItem destructor?
                with SubItem(self):
                    self.put('iname="%s",' % item.iname)
                    self.put('name="%s",' % item.name)
                    self.put('addr="<not accessible>",')
                    self.put('numchild="0"')
                    self.putValue("<not accessible>")
                    self.putType(item.value.type)
=======
                with SubItem(d):
                    d.put('iname="%s",' % item.iname)
                    d.put('name="%s",' % item.name)
                    d.put('addr="<not accessible>",')
                    d.put('value="<not accessible>",')
                    d.put('type="%s",' % item.value.type)
                    d.put('numchild="0"')
>>>>>>> b7af9e06
                continue

            type = item.value.type
            if type.code == gdb.TYPE_CODE_PTR \
                    and item.name == "argv" and str(type) == "char **":
                # Special handling for char** argv.
                n = 0
                p = item.value
                # p is 0 for "optimized out" cases. Or contains rubbish.
                try:
                    if not isNull(p):
                        while not isNull(p.dereference()) and n <= 100:
                            p += 1
                            n += 1
                except:
                    pass

                with SubItem(self):
                    self.put('iname="%s",' % item.iname)
                    self.putName(item.name)
                    self.putItemCount(select(n <= 100, n, "> 100"))
                    self.putType(type)
                    self.putNumChild(n)
                    if self.isExpanded(item):
                        p = item.value
                        with Children(self, n):
                            for i in xrange(n):
                                value = p.dereference()
                                self.putItem(Item(value, item.iname, i, None))
                                p += 1
                            if n > 100:
                                self.putEllipsis()

            else:
                # A "normal" local variable or parameter.
                try:
                   addr = cleanAddress(item.value.address)
                   with SubItem(self):
                       self.put('iname="%s",' % item.iname)
                       self.put('addr="%s",' % addr)
                       self.putItemHelper(item)
                except AttributeError:
                    # Thrown by cleanAddress with message "'NoneType' object
                    # has no attribute 'cast'" for optimized-out values.
                    with SubItem(self):
                        self.put('iname="%s",' % item.iname)
                        self.put('name="%s",' % item.name)
                        self.put('addr="<optimized out>",')
                        self.putValue("<optimized out>")
                        self.putType(item.value.type)

        #
        # Watchers
        #
        with OutputSafer(self, ",", ""):
            if len(watchers) > 0:
                for watcher in watchers.split("##"):
                    (exp, iname) = watcher.split("#")
                    self.handleWatch(exp, iname)

        #
        # Breakpoints
        #
        #listOfBreakpoints(d)

        #print('data=[' + locals + sep + watchers + '],bkpts=[' + breakpoints + ']\n')


    def handleWatch(self, exp, iname):
        exp = str(exp)
        escapedExp = exp.replace('"', '\\"')
        #warn("HANDLING WATCH %s, INAME: '%s'" % (exp, iname))
        if exp.startswith("[") and exp.endswith("]"):
            #warn("EVAL: EXP: %s" % exp)
            with SubItem(d):
                self.put('iname="%s",', iname)
                self.put('name="%s",', escapedExp)
                self.put('exp="%s",', escapedExp)
                try:
                    list = eval(exp)
                    self.putValue("")
                    self.putType(" ")
                    self.putNumChild(len(list))
                    # This is a list of expressions to evaluate
                    with Children(self, len(list)):
                        itemNumber = 0
                        for item in list:
                            self.handleWatch(item, "%s.%d" % (iname, itemNumber))
                            itemNumber += 1
                except RuntimeError, error:
                    warn("EVAL: ERROR CAUGHT %s" % error)
                    self.putValue("<syntax error>")
                    self.putType(" ")
                    self.putNumChild(0)
                    with Children(self, 0):
                        pass
            return

        with SubItem(self):
            self.put('iname="%s",' % iname)
            self.put('name="%s",' % escapedExp)
            self.put('exp="%s",' % escapedExp)
            handled = False
            if len(exp) == 0: # The <Edit> case
                self.putValue(" ")
                self.putType(" ")
                self.putNumChild(0)
            else:
                try:
                    value = parseAndEvaluate(exp)
                    item = Item(value, iname, None, None)
                    if not value is None:
                        self.putAddress(value.address)
                    self.putItemHelper(item)
                except RuntimeError:
                    pass


<<<<<<< HEAD
=======
qqQObjectCache = {}

class Dumper:
    def __init__(self):
        self.output = ""
        self.currentChildType = ""
        self.currentChildNumChild = -1
        self.currentMaxNumChilds = -1
        self.currentNumChilds = -1
        self.currentValue = None
        self.currentValuePriority = -100
        self.currentValueEncoding = None
        self.currentType = None
        self.currentTypePriority = -100

    def checkForQObjectBase(self, type):
        if type.code != gdb.TYPE_CODE_STRUCT:
            return False
        name = str(type)
        if name in qqQObjectCache:
            return qqQObjectCache[name]
        if name == self.ns + "QObject":
            qqQObjectCache[name] = True
            return True
        fields = type.strip_typedefs().fields()
        if len(fields) == 0:
            qqQObjectCache[name] = False
            return False
        base = fields[0].type.strip_typedefs()
        result = self.checkForQObjectBase(base)
        qqQObjectCache[name] = result
        return result


>>>>>>> b7af9e06
    def put(self, value):
        self.output += value

    def putField(self, name, value):
        self.put('%s="%s",' % (name, value))

    def childRange(self):
        return xrange(qmin(self.currentMaxNumChilds, self.currentNumChilds))

    # Convenience function.
    def putItemCount(self, count):
        # This needs to override the default value, so don't use 'put' directly.
        self.putValue('<%s items>' % count)

    def putEllipsis(self):
        self.put('{name="<incomplete>",value="",type="",numchild="0"},')

    def putType(self, type, priority = 0):
        # Higher priority values override lower ones.
        if priority >= self.currentTypePriority:
            self.currentType = type
            self.currentTypePriority = priority

    def putAddress(self, addr):
        self.put('addr="%s",' % cleanAddress(addr))

    def putNumChild(self, numchild):
        #warn("NUM CHILD: '%s' '%s'" % (numchild, self.currentChildNumChild))
        if numchild != self.currentChildNumChild:
            self.put('numchild="%s",' % numchild)

    def putValue(self, value, encoding = None, priority = 0):
        # Higher priority values override lower ones.
        if priority >= self.currentValuePriority:
            self.currentValue = value
            self.currentValuePriority = priority
            self.currentValueEncoding = encoding

    def putPointerValue(self, value):
        # Use a lower priority
        self.putValue("0x%x" % value.dereference().cast(
            lookupType("unsigned long")), None, -1)

    def putStringValue(self, value):
        if not value is None:
            str = encodeString(value)
            self.putValue(str, Hex4EncodedLittleEndian)

    def putDisplay(self, format, value = None, cmd = None):
        self.put('editformat="%s",' % format)
        if cmd is None:
            if not value is None:
                self.put('editvalue="%s",' % value)
        else:
            self.put('editvalue="%s|%s",' % (cmd, value))

    def putByteArrayValue(self, value):
        str = encodeByteArray(value)
        self.putValue(str, Hex2EncodedLatin1)

    def putName(self, name):
        self.put('name="%s",' % name)

    def isExpanded(self, item):
        #warn("IS EXPANDED: %s in %s" % (item.iname, self.expandedINames))
        if item.iname is None:
            raise "Illegal iname 'None'"
        if item.iname.startswith("None"):
            raise "Illegal iname '%s'" % item.iname
        #warn("   --> %s" % (item.iname in self.expandedINames))
        return item.iname in self.expandedINames

    def isExpandedIName(self, iname):
        return iname in self.expandedINames

    def stripNamespaceFromType(self, typeobj):
        # This breaks for dumpers type names containing '__star'.
        # But this should not happen as identifiers containing two
        # subsequent underscores are reserved for the implemention.
        if typeobj.code == gdb.TYPE_CODE_PTR:
            return self.stripNamespaceFromType(typeobj.target()) + "__star"
        type = stripClassTag(str(typeobj))
        if len(self.ns) > 0 and type.startswith(self.ns):
            type = type[len(self.ns):]
        pos = type.find("<")
        # FIXME: make it recognize  foo<A>::bar<B>::iterator?
        while pos != -1:
            pos1 = type.rfind(">", pos)
            type = type[0:pos] + type[pos1+1:]
            pos = type.find("<")
        return type

    def isMovableType(self, type):
        if type.code == gdb.TYPE_CODE_PTR:
            return True
        if isSimpleType(type):
            return True
        return self.stripNamespaceFromType(type) in movableTypes

    def putIntItem(self, name, value):
        with SubItem(self):
            self.putName(name)
            self.putValue(value)
            self.putType("int")
            self.putNumChild(0)

    def putBoolItem(self, name, value):
        with SubItem(self):
            self.putName(name)
            self.putValue(value)
            self.putType("bool")
            self.putNumChild(0)

    def itemFormat(self, item):
        format = self.formats.get(item.iname)
        if format is None:
            format = self.typeformats.get(stripClassTag(str(item.value.type)))
        return format

    def putItem(self, item):
        with SubItem(self):
            self.putItemHelper(item)

    def putCallItem(self, name, item, func):
        result = call(item.value, func)
        self.putItem(Item(result, item.iname, name, name))

    def putItemHelper(self, item):
        name = getattr(item, "name", None)
        if not name is None:
            self.putName(name)

        if item.value is None:
            # Happens for non-available watchers in gdb versions that
            # need to use gdb.execute instead of gdb.parse_and_eval
            self.putValue("<not available>")
            self.putType("<unknown>")
            self.putNumChild(0)
            return

        # FIXME: Gui shows references stripped?
        #warn(" ")
        #warn("REAL INAME: %s " % item.iname)
        #warn("REAL NAME: %s " % name)
        #warn("REAL TYPE: %s " % item.value.type)
        #warn("REAL CODE: %s " % item.value.type.code)
        #warn("REAL VALUE: %s " % item.value)
        #try:
        #    warn("REAL VALUE: %s " % item.value)
        #except:
        #    #UnicodeEncodeError:
        #    warn("REAL VALUE: <unprintable>")

        value = item.value
        type = value.type
        format = self.itemFormat(item)

        if type.code == gdb.TYPE_CODE_REF:
            try:
                # This throws "RuntimeError: Attempt to dereference a
                # generic pointer." with MinGW's gcc 4.5 when it "identifies"
                # a "QWidget &" as "void &".
                type = type.target()
                value = value.cast(type)
            except RuntimeError:
                value = item.value
                type = value.type

        typedefStrippedType = stripTypedefs(type)

        if isSimpleType(typedefStrippedType):
            #warn("IS SIMPLE: %s " % type)
            #self.putAddress(value.address)
            self.putType(item.value.type)
            self.putValue(value)
            self.putNumChild(0)
            return

        # Is this derived from QObject?
        isQObjectDerived = self.checkForQObjectBase(typedefStrippedType)

        nsStrippedType = self.stripNamespaceFromType(typedefStrippedType)\
            .replace("::", "__")

        #warn(" STRIPPED: %s" % nsStrippedType)
        #warn(" DUMPERS: %s" % (nsStrippedType in qqDumpers))

        if self.useFancy \
                and ((format is None) or (format >= 1)) \
<<<<<<< HEAD
                and ((nsStrippedType in qqDumpers) or hasMetaObject):
=======
                and ((nsStrippedType in self.dumpers) or isQObjectDerived):
>>>>>>> b7af9e06
            #warn("IS DUMPABLE: %s " % type)
            #self.putAddress(value.address)
            self.putType(item.value.type)
            if isQObjectDerived:
                # value has references stripped off item.value.
                item1 = Item(value, item.iname)
                qdump__QObject(self, item1)
            else:
                qqDumpers[nsStrippedType](self, item)
            #warn(" RESULT: %s " % self.output)

        elif typedefStrippedType.code == gdb.TYPE_CODE_PTR:
            #warn("POINTER: %s" % format)
            isHandled = False
            target = stripTypedefs(type.target())

            if (not isHandled) and isNull(value):
                #warn("NULL POINTER")
                self.putType(item.value.type)
                self.putValue("0x0")
                self.putNumChild(0)
                isHandled = True

            if (not isHandled) and target.code == gdb.TYPE_CODE_VOID:
                #warn("VOID POINTER: %s" % format)
                self.putType(item.value.type)
                self.putValue(str(value))
                self.putNumChild(0)
                isHandled = True

            if (not isHandled) and (not format is None):
                #warn("SPECIAL FORMAT POINTER: %s" % format)
                self.putAddress(value.address)
                self.putType(item.value.type)
                isHandled = True
                if format == 0:
                    # Bald pointer.
                    self.putPointerValue(value.address)
                    self.putNumChild(1)
                elif format == 1 or format == 2:
                    # Latin1 or UTF-8
                    f = select(format == 1, Hex2EncodedLatin1, Hex2EncodedUtf8)
                    self.putValue(encodeCharArray(value, 100), f)
                    self.putNumChild(0)
                elif format == 3:
                    # UTF-16.
                    self.putValue(encodeChar2Array(value, 100), Hex4EncodedBigEndian)
                    self.putNumChild(0)
                elif format == 4:
                    # UCS-4:
                    self.putValue(encodeChar4Array(value, 100), Hex8EncodedBigEndian)
                    self.putNumChild(0)

            if (not isHandled) and (str(typedefStrippedType)
                    .replace("(anonymous namespace)", "").find("(") != -1):
                    # A function pointer.
                    self.putValue(str(item.value))
                    self.putAddress(value.address)
                    self.putType(item.value.type)
                    self.putNumChild(0)
                    isHandled = True

            #warn("AUTODEREF: %s" % self.autoDerefPointers)
            #warn("IS HANDLED: %s" % isHandled)
            #warn("RES: %s" % (self.autoDerefPointers and not isHandled))
            if (not isHandled) and (self.autoDerefPointers or name == "this"):
                ## Generic pointer type.
                #warn("GENERIC AUTODEREF POINTER: %s" % value.address)
                innerType = item.value.type.target()
                self.putType(innerType)
                savedCurrentChildType = self.currentChildType
                self.currentChildType = stripClassTag(str(innerType))
                self.putItemHelper(
                    Item(item.value.dereference(), item.iname, None, None))
                self.currentChildType = savedCurrentChildType
                self.putPointerValue(value.address)
                isHandled = True

            # Fall back to plain pointer printing.
            if not isHandled:
                #warn("GENERIC PLAIN POINTER: %s" % value.type)
                self.putType(item.value.type)
                self.putAddress(value.address)
                self.putNumChild(1)
                if self.isExpanded(item):
                    with Children(self):
                        with SubItem(self):
                            self.putItemHelper(Item(item.value.dereference(),
                                item.iname, "*", "*"))
                            self.putAddress(item.value)
                self.putPointerValue(value.address)

        elif str(typedefStrippedType).startswith("<anon"):
            # Anonymous union. We need a dummy name to distinguish
            # multiple anonymous unions in the struct.
            self.putType(item.value.type)
            self.putValue("{...}")
            self.anonNumber += 1
            with Children(self, 1):
                self.listAnonymous(item, "#%d" % self.anonNumber, type)

        else:
            #warn("GENERIC STRUCT: %s" % item.value.type)
            #warn("INAME: %s " % item.iname)
            #warn("INAMES: %s " % self.expandedINames)
            #warn("EXPANDED: %s " % (item.iname in self.expandedINames))
            fields = extractFields(type)

            self.putType(item.value.type)
            try:
                self.putAddress(item.value.address)
            except:
                pass
            self.putValue("{...}")

            if False:
                numfields = 0
                for field in fields:
                    bitpos = getattr(field, "bitpos", None)
                    if not bitpos is None:
                        ++numfields
            else:
                numfields = len(fields)
            self.putNumChild(numfields)

            if self.isExpanded(item):
                if value.type.code == gdb.TYPE_CODE_ARRAY:
                    baseptr = value.cast(value.type.target().pointer())
                    charptr = lookupType("unsigned char").pointer()
                    addr1 = (baseptr+1).cast(charptr)
                    addr0 = baseptr.cast(charptr)
                    self.put('addrbase="%s",' % cleanAddress(addr0))
                    self.put('addrstep="%s",' % (addr1 - addr0))

                innerType = None
                if len(fields) == 1 and fields[0].name is None:
                    innerType = value.type.target()
                with Children(self, 1, innerType):
                    child = Item(value, item.iname, None, item.name)
                    self.putFields(child)

    def putFields(self, item, innerType = None):
            value = item.value
            type = stripTypedefs(value.type)
            fields = extractFields(type)
            baseNumber = 0
            for field in fields:
                #warn("FIELD: %s" % field)
                #warn("  BITSIZE: %s" % field.bitsize)
                #warn("  ARTIFICIAL: %s" % field.artificial)
                bitpos = getattr(field, "bitpos", None)
                if bitpos is None: # FIXME: Is check correct?
                    continue  # A static class member(?).

                if field.name is None:
                    innerType = type.target()
                    p = value.cast(innerType.pointer())
                    for i in xrange(type.sizeof / innerType.sizeof):
                        self.putItem(Item(p.dereference(), item.iname, i, None))
                        p = p + 1
                    continue

                # Ignore vtable pointers for virtual inheritance.
                if field.name.startswith("_vptr."):
                    continue

                #warn("FIELD NAME: %s" % field.name)
                #warn("FIELD TYPE: %s" % field.type)
                if field.name == stripClassTag(str(field.type)):
                    # Field is base type. We cannot use field.name as part
                    # of the iname as it might contain spaces and other
                    # strange characters.
                    child = Item(value.cast(field.type),
                        item.iname, "@%d" % baseNumber, field.name)
                    baseNumber += 1
                    with SubItem(self):
                        self.put('iname="%s",' % child.iname)
                        self.putItemHelper(child)
                elif len(field.name) == 0:
                    # Anonymous union. We need a dummy name to distinguish
                    # multiple anonymous unions in the struct.
                    self.anonNumber += 1
                    self.listAnonymous(item, "#%d" % self.anonNumber,
                        field.type)
                else:
                    # Named field.
                    with SubItem(self):
                        child = Item(value[field.name],
                            item.iname, field.name, field.name)
                        self.putItemHelper(child)


    def listAnonymous(self, item, name, type):
        for field in type.fields():
            #warn("FIELD NAME: %s" % field.name)
            if len(field.name) > 0:
                value = item.value[field.name]
                child = Item(value, item.iname, field.name, field.name)
                with SubItem(self):
                    self.putAddress(value.address)
                    self.putItemHelper(child)
            else:
                # Further nested.
                self.anonNumber += 1
                name = "#%d" % self.anonNumber
                iname = "%s.%s" % (item.iname, name)
                child = Item(item.value, iname, None, name)
                with SubItem(self):
                    self.put('name="%s",', name)
                    self.putValue(" ")
                    if str(field.type).endswith("<anonymous union>"):
                        self.putType("<anonymous union>")
                    elif str(field.type).endswith("<anonymous struct>"):
                        self.putType("<anonymous struct>")
                    else:
                        self.putType(field.type)
                    with Children(self, 1):
                        self.listAnonymous(child, name, field.type)

<|MERGE_RESOLUTION|>--- conflicted
+++ resolved
@@ -875,30 +875,7 @@
         super(SetupCommand, self).__init__("bbsetup", gdb.COMMAND_OBSCURE)
 
     def invoke(self, args, from_tty):
-<<<<<<< HEAD
         print bbsetup()
-=======
-        module = sys.modules[__name__]
-        for key, value in module.__dict__.items():
-            if key.startswith("qdump__"):
-                name = key[7:]
-                qqFormats[name] = qqFormats.get(name, "")
-            elif key.startswith("qform__"):
-                name = key[7:]
-                formats = ""
-                try:
-                    formats = value()
-                except:
-                    pass
-                qqFormats[name] = formats
-        result = "dumpers=["
-        # Too early: ns = qtNamespace()
-        for key, value in qqFormats.items():
-            result += '{type="%s",formats="%s"},' % (key, value)
-        result += ']'
-        #result += '],namespace="%s"' % ns
-        print(result)
->>>>>>> b7af9e06
 
 SetupCommand()
 
@@ -1082,7 +1059,6 @@
                 pass
             except:
                 # Locals with failing memory access.
-<<<<<<< HEAD
                 # FIXME: Isn't this taken care off by the SubItem destructor?
                 with SubItem(self):
                     self.put('iname="%s",' % item.iname)
@@ -1091,15 +1067,6 @@
                     self.put('numchild="0"')
                     self.putValue("<not accessible>")
                     self.putType(item.value.type)
-=======
-                with SubItem(d):
-                    d.put('iname="%s",' % item.iname)
-                    d.put('name="%s",' % item.name)
-                    d.put('addr="<not accessible>",')
-                    d.put('value="<not accessible>",')
-                    d.put('type="%s",' % item.value.type)
-                    d.put('numchild="0"')
->>>>>>> b7af9e06
                 continue
 
             type = item.value.type
@@ -1218,43 +1185,6 @@
                     pass
 
 
-<<<<<<< HEAD
-=======
-qqQObjectCache = {}
-
-class Dumper:
-    def __init__(self):
-        self.output = ""
-        self.currentChildType = ""
-        self.currentChildNumChild = -1
-        self.currentMaxNumChilds = -1
-        self.currentNumChilds = -1
-        self.currentValue = None
-        self.currentValuePriority = -100
-        self.currentValueEncoding = None
-        self.currentType = None
-        self.currentTypePriority = -100
-
-    def checkForQObjectBase(self, type):
-        if type.code != gdb.TYPE_CODE_STRUCT:
-            return False
-        name = str(type)
-        if name in qqQObjectCache:
-            return qqQObjectCache[name]
-        if name == self.ns + "QObject":
-            qqQObjectCache[name] = True
-            return True
-        fields = type.strip_typedefs().fields()
-        if len(fields) == 0:
-            qqQObjectCache[name] = False
-            return False
-        base = fields[0].type.strip_typedefs()
-        result = self.checkForQObjectBase(base)
-        qqQObjectCache[name] = result
-        return result
-
-
->>>>>>> b7af9e06
     def put(self, value):
         self.output += value
 
@@ -1444,11 +1374,7 @@
 
         if self.useFancy \
                 and ((format is None) or (format >= 1)) \
-<<<<<<< HEAD
-                and ((nsStrippedType in qqDumpers) or hasMetaObject):
-=======
-                and ((nsStrippedType in self.dumpers) or isQObjectDerived):
->>>>>>> b7af9e06
+                and ((nsStrippedType in qqDumpers) or isQObjectDerived):
             #warn("IS DUMPABLE: %s " % type)
             #self.putAddress(value.address)
             self.putType(item.value.type)
