--- conflicted
+++ resolved
@@ -20,7 +20,6 @@
 # TARGETUID3 #
 symbian:TARGET.UID3 = 0xE1111234
 
-<<<<<<< HEAD
 # Smart Installer package's UID
 # This UID is from the protected range 
 # and therefore the package will fail to install if self-signed
@@ -28,15 +27,9 @@
 # and 0x2002CCCF value if protected UID is given to the application
 #symbian:DEPLOYMENT.installer_header = 0x2002CCCF
 
-# Define QMLJSDEBUGGER to enable basic debugging (setting breakpoints etc)
-# Define QMLOBSERVER for advanced features (requires experimental QmlInspector plugin!)
-#DEFINES += QMLJSDEBUGGER
-#DEFINES += QMLOBSERVER
-=======
 # Define QMLJSDEBUGGER to allow debugging of QML
 # (This might significantly increase build time)
 # DEFINES += QMLJSDEBUGGER
->>>>>>> 9240ceaf
 
 # The .cpp file which was generated for your project. Feel free to hack it.
 SOURCES += main.cpp
