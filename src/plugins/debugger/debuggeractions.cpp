/**************************************************************************
**
** This file is part of Qt Creator
**
** Copyright (c) 2009 Nokia Corporation and/or its subsidiary(-ies).
**
** Contact:  Qt Software Information (qt-info@nokia.com)
**
** Commercial Usage
**
** Licensees holding valid Qt Commercial licenses may use this file in
** accordance with the Qt Commercial License Agreement provided with the
** Software or, alternatively, in accordance with the terms contained in
** a written agreement between you and Nokia.
**
** GNU Lesser General Public License Usage
**
** Alternatively, this file may be used under the terms of the GNU Lesser
** General Public License version 2.1 as published by the Free Software
** Foundation and appearing in the file LICENSE.LGPL included in the
** packaging of this file.  Please review the following information to
** ensure the GNU Lesser General Public License version 2.1 requirements
** will be met: http://www.gnu.org/licenses/old-licenses/lgpl-2.1.html.
**
** If you are unsure which license is appropriate for your use, please
** contact the sales department at qt-sales@nokia.com.
**
**************************************************************************/

#include "debuggeractions.h"

#include <utils/qtcassert.h>
#include <utils/pathchooser.h>

#include <QtCore/QDebug>
#include <QtCore/QSettings>

#include <QtGui/QAction>
#include <QtGui/QActionGroup>
#include <QtGui/QAbstractButton>
#include <QtGui/QRadioButton>
#include <QtGui/QCheckBox>
#include <QtGui/QLineEdit>

using namespace Core::Utils;

namespace Debugger {
namespace Internal {

//////////////////////////////////////////////////////////////////////////
//
// DebuggerSettings
//
//////////////////////////////////////////////////////////////////////////

DebuggerSettings::DebuggerSettings(QObject *parent)
    : QObject(parent), m_registerFormatGroup(0)
{}

DebuggerSettings::~DebuggerSettings()
{
    qDeleteAll(m_items);
}
    
void DebuggerSettings::insertItem(int code, SavedAction *item)
{
    QTC_ASSERT(!m_items.contains(code), qDebug() << code << item->toString(); return);
    m_items[code] = item;
}

void DebuggerSettings::readSettings(QSettings *settings)
{
    foreach (SavedAction *item, m_items)
        item->readSettings(settings);
}

void DebuggerSettings::writeSettings(QSettings *settings) const
{
    foreach (SavedAction *item, m_items)
        item->writeSettings(settings);
}
   
SavedAction *DebuggerSettings::item(int code) const
{
    QTC_ASSERT(m_items.value(code, 0), return 0);
    return m_items.value(code, 0);
}

QString DebuggerSettings::dump() const
{
    QString out;
    QTextStream ts(&out);
    ts  << "Debugger settings: ";
    foreach (SavedAction *item, m_items)
        ts << '\n' << item->value().toString();
    return out;
}

DebuggerSettings *DebuggerSettings::instance()
{
    static DebuggerSettings *instance = 0;
    if (instance)
        return instance;

    instance = new DebuggerSettings;

    SavedAction *item = 0;

    item = new SavedAction(instance);
    instance->insertItem(SettingsDialog, item);
    item->setText(tr("Debugger properties..."));

    //
    // View
    //
    item = new SavedAction(instance);
    instance->insertItem(AdjustColumnWidths, item);
    item->setText(tr("Adjust column widths to contents"));

    item = new SavedAction(instance);
    instance->insertItem(AlwaysAdjustColumnWidths, item);
    item->setText(tr("Always adjust column widths to contents"));
    item->setCheckable(true);

    //
    // Locals & Watchers
    //
    item = new SavedAction(instance);
    instance->insertItem(WatchExpression, item);
    item->setTextPattern(tr("Watch expression \"%1\""));

    item = new SavedAction(instance);
    instance->insertItem(RemoveWatchExpression, item);
    item->setTextPattern(tr("Remove watch expression \"%1\""));

    item = new SavedAction(instance);
    instance->insertItem(WatchExpressionInWindow, item);
    item->setTextPattern(tr("Watch expression \"%1\" in separate window"));

    item = new SavedAction(instance);
    instance->insertItem(AssignValue, item);

    item = new SavedAction(instance);
    instance->insertItem(AssignType, item);

    item = new SavedAction(instance);
    instance->insertItem(ExpandItem, item);
    item->setText(tr("Expand item"));

    item = new SavedAction(instance);
    instance->insertItem(CollapseItem, item);
    item->setText(tr("Collapse item"));

    //
    // DebuggingHelper
    const QString debugModeGroup = QLatin1String("DebugMode");
    item = new SavedAction(instance);
    instance->insertItem(UseDebuggingHelpers, item);
    item->setDefaultValue(true);
    item->setSettingsKey(debugModeGroup, QLatin1String("UseDebuggingHelper"));
    item->setText(tr("Use Debugging Helper"));
    item->setCheckable(true);
    item->setDefaultValue(true);

    item = new SavedAction(instance);
    instance->insertItem(UseCustomDebuggingHelperLocation, item);
    item->setSettingsKey(debugModeGroup, QLatin1String("CustomDebuggingHelperLocation"));
    item->setCheckable(true);

    item = new SavedAction(instance);
    instance->insertItem(CustomDebuggingHelperLocation, item);
    item->setSettingsKey(debugModeGroup, QLatin1String("CustomDebuggingHelperLocation"));

    item = new SavedAction(instance);
    instance->insertItem(DebugDebuggingHelpers, item);
    item->setSettingsKey(debugModeGroup, QLatin1String("DebugDebuggingHelpers"));
    item->setText(tr("Debug debugging helper"));
    item->setCheckable(true);


    item = new SavedAction(instance);
    item->setText(tr("Recheck debugging helper availability"));
    instance->insertItem(RecheckDebuggingHelpers, item);

    //
    // Breakpoints
    //
    item = new SavedAction(instance);
    item->setText(tr("Syncronize breakpoints"));
    instance->insertItem(SynchronizeBreakpoints, item);

    //
    // Registers
    //

    instance->m_registerFormatGroup = new QActionGroup(instance);
    instance->m_registerFormatGroup->setExclusive(true);

    item = new SavedAction(instance);
    item->setText(tr("Hexadecimal"));
    item->setCheckable(true);
    item->setSettingsKey(debugModeGroup, QLatin1String("FormatHexadecimal"));
    item->setChecked(true);
    item->setData(FormatHexadecimal);
    instance->insertItem(FormatHexadecimal, item);
    instance->m_registerFormatGroup->addAction(item);

    item = new SavedAction(instance);
    item->setText(tr("Decimal"));
    item->setCheckable(true);
    item->setSettingsKey(debugModeGroup, QLatin1String("FormatDecimal"));
    item->setData(FormatDecimal);
    instance->insertItem(FormatDecimal, item);
    instance->m_registerFormatGroup->addAction(item);

    item = new SavedAction(instance);
    item->setText(tr("Octal"));
    item->setCheckable(true);
    item->setSettingsKey(debugModeGroup, QLatin1String("FormatOctal"));
    item->setData(FormatOctal);
    instance->insertItem(FormatOctal, item);
    instance->m_registerFormatGroup->addAction(item);

    item = new SavedAction(instance);
    item->setText(tr("Binary"));
    item->setCheckable(true);
    item->setSettingsKey(debugModeGroup, QLatin1String("FormatBinary"));
    item->setData(FormatBinary);
    instance->insertItem(FormatBinary, item);
    instance->m_registerFormatGroup->addAction(item);

    item = new SavedAction(instance);
    item->setText(tr("Raw"));
    item->setCheckable(true);
    item->setSettingsKey(debugModeGroup, QLatin1String("FormatRaw"));
    instance->insertItem(FormatRaw, item);
    item->setData(FormatRaw);
    instance->m_registerFormatGroup->addAction(item);

    item = new SavedAction(instance);
    item->setText(tr("Natural"));
    item->setCheckable(true);
    item->setSettingsKey(debugModeGroup, QLatin1String("FormatNatural"));
    item->setData(FormatNatural);
    instance->insertItem(FormatNatural, item);
    instance->m_registerFormatGroup->addAction(item);

    //
    // Settings
    //
    item = new SavedAction(instance);
<<<<<<< HEAD
    item->setSettingsKey(debugModeGroup, QLatin1String("Location"));
=======
    item->setSettingsKey("DebugMode", "Location");
    item->setDefaultValue("gdb");
>>>>>>> ef1311d0
    instance->insertItem(GdbLocation, item);

    item = new SavedAction(instance);
    item->setSettingsKey(debugModeGroup, QLatin1String("Environment"));
    instance->insertItem(GdbEnvironment, item);

    item = new SavedAction(instance);
    item->setSettingsKey(debugModeGroup, QLatin1String("ScriptFile"));
    instance->insertItem(GdbScriptFile, item);

    item = new SavedAction(instance);
    item->setSettingsKey(debugModeGroup, QLatin1String("AutoQuit"));
    item->setText(tr("Automatically quit debugger"));
    item->setCheckable(true);
    instance->insertItem(AutoQuit, item);

    item = new SavedAction(instance);
    item->setSettingsKey(debugModeGroup, QLatin1String("UseToolTips"));
    item->setText(tr("Use tooltips when debugging"));
    item->setCheckable(true);
    instance->insertItem(UseToolTips, item);

    item = new SavedAction(instance);
<<<<<<< HEAD
    item->setDefaultValue(QLatin1String("xterm"));
    item->setSettingsKey(debugModeGroup, QLatin1String("Terminal"));
    instance->insertItem(TerminalApplication, item);

    item = new SavedAction(instance);
    item->setSettingsKey(debugModeGroup, QLatin1String("ListSourceFiles"));
=======
    item->setSettingsKey("DebugMode", "ListSourceFiles");
>>>>>>> ef1311d0
    item->setText(tr("List source files"));
    item->setCheckable(true);
    instance->insertItem(ListSourceFiles, item);

    item = new SavedAction(instance);
    item->setSettingsKey(debugModeGroup, QLatin1String("SkipKnownFrames"));
    item->setText(tr("Skip known frames"));
    item->setCheckable(true);
    instance->insertItem(SkipKnownFrames, item);

    item = new SavedAction(instance);
<<<<<<< HEAD
    item->setSettingsKey(debugModeGroup, QLatin1String("AllPluginBreakpoints"));
=======
    item->setSettingsKey("DebugMode", "AllPluginBreakpoints");
    item->setDefaultValue(true);
>>>>>>> ef1311d0
    instance->insertItem(AllPluginBreakpoints, item);

    item = new SavedAction(instance);
    item->setSettingsKey(debugModeGroup, QLatin1String("SelectedPluginBreakpoints"));
    instance->insertItem(SelectedPluginBreakpoints, item);

    item = new SavedAction(instance);
    item->setSettingsKey(debugModeGroup, QLatin1String("NoPluginBreakpoints"));
    instance->insertItem(NoPluginBreakpoints, item);

    item = new SavedAction(instance);
    item->setSettingsKey(debugModeGroup, QLatin1String("SelectedPluginBreakpointsPattern"));
    instance->insertItem(SelectedPluginBreakpointsPattern, item);

    item = new SavedAction(instance);
    item->setSettingsKey(debugModeGroup, QLatin1String("MaximalStackDepth"));
    item->setDefaultValue(20);
    instance->insertItem(MaximalStackDepth, item);

    item = new SavedAction(instance);
    item->setText(tr("Reload full stack"));
    instance->insertItem(ExpandStack, item);

    item = new SavedAction(instance);
    item->setText(tr("Execute line"));
    instance->insertItem(ExecuteCommand, item);

    return instance;
}

int DebuggerSettings::checkedRegisterFormatAction() const
{
    return m_registerFormatGroup->checkedAction()->data().toInt();
}

//////////////////////////////////////////////////////////////////////////
//
// DebuggerActions
//
//////////////////////////////////////////////////////////////////////////

SavedAction *theDebuggerAction(int code)
{
    return DebuggerSettings::instance()->item(code);
}

int checkedRegisterFormatAction()
{
    return DebuggerSettings::instance()->checkedRegisterFormatAction();
}

bool theDebuggerBoolSetting(int code)
{
    return DebuggerSettings::instance()->item(code)->value().toBool();
}

QString theDebuggerStringSetting(int code)
{
    return DebuggerSettings::instance()->item(code)->value().toString();
}

} // namespace Internal
} // namespace Debugger
<|MERGE_RESOLUTION|>--- conflicted
+++ resolved
@@ -249,12 +249,8 @@
     // Settings
     //
     item = new SavedAction(instance);
-<<<<<<< HEAD
     item->setSettingsKey(debugModeGroup, QLatin1String("Location"));
-=======
-    item->setSettingsKey("DebugMode", "Location");
     item->setDefaultValue("gdb");
->>>>>>> ef1311d0
     instance->insertItem(GdbLocation, item);
 
     item = new SavedAction(instance);
@@ -278,16 +274,7 @@
     instance->insertItem(UseToolTips, item);
 
     item = new SavedAction(instance);
-<<<<<<< HEAD
-    item->setDefaultValue(QLatin1String("xterm"));
-    item->setSettingsKey(debugModeGroup, QLatin1String("Terminal"));
-    instance->insertItem(TerminalApplication, item);
-
-    item = new SavedAction(instance);
     item->setSettingsKey(debugModeGroup, QLatin1String("ListSourceFiles"));
-=======
-    item->setSettingsKey("DebugMode", "ListSourceFiles");
->>>>>>> ef1311d0
     item->setText(tr("List source files"));
     item->setCheckable(true);
     instance->insertItem(ListSourceFiles, item);
@@ -299,12 +286,8 @@
     instance->insertItem(SkipKnownFrames, item);
 
     item = new SavedAction(instance);
-<<<<<<< HEAD
     item->setSettingsKey(debugModeGroup, QLatin1String("AllPluginBreakpoints"));
-=======
-    item->setSettingsKey("DebugMode", "AllPluginBreakpoints");
     item->setDefaultValue(true);
->>>>>>> ef1311d0
     instance->insertItem(AllPluginBreakpoints, item);
 
     item = new SavedAction(instance);
