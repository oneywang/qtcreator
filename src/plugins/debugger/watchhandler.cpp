/****************************************************************************
**
** Copyright (C) 2015 The Qt Company Ltd.
** Contact: http://www.qt.io/licensing
**
** This file is part of Qt Creator.
**
** Commercial License Usage
** Licensees holding valid commercial Qt licenses may use this file in
** accordance with the commercial license agreement provided with the
** Software or, alternatively, in accordance with the terms contained in
** a written agreement between you and The Qt Company.  For licensing terms and
** conditions see http://www.qt.io/terms-conditions.  For further information
** use the contact form at http://www.qt.io/contact-us.
**
** GNU Lesser General Public License Usage
** Alternatively, this file may be used under the terms of the GNU Lesser
** General Public License version 2.1 or version 3 as published by the Free
** Software Foundation and appearing in the file LICENSE.LGPLv21 and
** LICENSE.LGPLv3 included in the packaging of this file.  Please review the
** following information to ensure the GNU Lesser General Public License
** requirements will be met: https://www.gnu.org/licenses/lgpl.html and
** http://www.gnu.org/licenses/old-licenses/lgpl-2.1.html.
**
** In addition, as a special exception, The Qt Company gives you certain additional
** rights.  These rights are described in The Qt Company LGPL Exception
** version 1.1, included in the file LGPL_EXCEPTION.txt in this package.
**
****************************************************************************/

#include "watchhandler.h"

#include "breakhandler.h"
#include "debuggeractions.h"
#include "debuggercore.h"
#include "debuggerdialogs.h"
#include "debuggerengine.h"
#include "debuggerinternalconstants.h"
#include "debuggerprotocol.h"
#include "simplifytype.h"
#include "imageviewer.h"
#include "watchutils.h"

#include <coreplugin/icore.h>

#include <utils/algorithm.h>
#include <utils/basetreeview.h>
#include <utils/qtcassert.h>
#include <utils/savedaction.h>
#include <utils/checkablemessagebox.h>

#include <QDebug>
#include <QFile>
#include <QProcess>
#include <QTabWidget>
#include <QTextEdit>

#include <cstring>
#include <ctype.h>

using namespace Utils;

namespace Debugger {
namespace Internal {

// Creates debug output for accesses to the model.
enum { debugModel = 0 };

#define MODEL_DEBUG(s) do { if (debugModel) qDebug() << s; } while (0)

static QHash<QByteArray, int> theWatcherNames;
static QHash<QByteArray, int> theTypeFormats;
static QHash<QByteArray, int> theIndividualFormats;
static int theUnprintableBase = -1;

const char INameProperty[] = "INameProperty";
const char KeyProperty[] = "KeyProperty";

static QByteArray stripForFormat(const QByteArray &ba)
{
    QByteArray res;
    res.reserve(ba.size());
    int inArray = 0;
    for (int i = 0; i != ba.size(); ++i) {
        const char c = ba.at(i);
        if (c == '<')
            break;
        if (c == '[')
            ++inArray;
        if (c == ']')
            --inArray;
        if (c == ' ')
            continue;
        if (c == '&') // Treat references like the referenced type.
            continue;
        if (inArray && c >= '0' && c <= '9')
            continue;
        res.append(c);
    }
    return res;
}

///////////////////////////////////////////////////////////////////////
//
// SeparatedView
//
///////////////////////////////////////////////////////////////////////

class SeparatedView : public QTabWidget
{
    Q_OBJECT

public:
    SeparatedView() : QTabWidget(Internal::mainWindow())
    {
        setTabsClosable(true);
        connect(this, &QTabWidget::tabCloseRequested, this, &SeparatedView::closeTab);
        setWindowFlags(windowFlags() | Qt::Window);
        setWindowTitle(WatchHandler::tr("Debugger - Qt Creator"));

        QVariant geometry = sessionValue("DebuggerSeparateWidgetGeometry");
        if (geometry.isValid())
            setGeometry(geometry.toRect());
    }

    ~SeparatedView()
    {
        setSessionValue("DebuggerSeparateWidgetGeometry", geometry());
    }

    void removeObject(const QByteArray &key)
    {
        if (QWidget *w = findWidget(key)) {
            removeTab(indexOf(w));
            sanitize();
        }
    }

    void closeTab(int index)
    {
        if (QObject *o = widget(index)) {
            QByteArray iname = o->property(INameProperty).toByteArray();
            theIndividualFormats.remove(iname);
        }
        removeTab(index);
        sanitize();
    }

    void sanitize()
    {
        if (count() == 0)
            hide();
    }

    QWidget *findWidget(const QByteArray &needle)
    {
        for (int i = count(); --i >= 0; ) {
            QWidget *w = widget(i);
            QByteArray key = w->property(KeyProperty).toByteArray();
            if (key == needle)
                return w;
        }
        return 0;
    }

    template <class T> T *prepareObject(const QByteArray &key, const QString &title)
    {
        T *t = 0;
        if (QWidget *w = findWidget(key)) {
            t = qobject_cast<T *>(w);
            if (!t)
                removeTab(indexOf(w));
        }
        if (!t) {
            t = new T;
            t->setProperty(KeyProperty, key);
            addTab(t, title);
        }

        setCurrentWidget(t);
        show();
        raise();
        return t;
    }
};


///////////////////////////////////////////////////////////////////////
//
// WatchModel
//
///////////////////////////////////////////////////////////////////////

class WatchModel : public WatchModelBase
{
public:
    explicit WatchModel(WatchHandler *handler);

    static QString nameForFormat(int format);
    TypeFormatList typeFormatList(const WatchData &value) const;

    bool setData(const QModelIndex &idx, const QVariant &value, int role);

    void insertDataItem(const WatchData &data, bool destructive);
    void reinsertAllData();
    void reinsertAllDataHelper(WatchItem *item, QList<WatchData> *data);
    void insertBulkData(const QList<WatchData> &data);
    QString displayForAutoTest(const QByteArray &iname) const;
    void reinitialize(bool includeInspectData = false);

    friend QDebug operator<<(QDebug d, const WatchModel &m);

    void showInEditorHelper(QString *contents, WatchItem *item, int level);
    void setCurrentItem(const QByteArray &iname);

    QString removeNamespaces(QString str) const;
    DebuggerEngine *engine() const;
    bool contentIsValid() const;

    WatchHandler *m_handler; // Not owned.

    WatchItem *root() const { return static_cast<WatchItem *>(rootItem()); }
    WatchItem *m_localsRoot; // Not owned.
    WatchItem *m_inspectorRoot; // Not owned.
    WatchItem *m_watchRoot; // Not owned.
    WatchItem *m_returnRoot; // Not owned.
    WatchItem *m_tooltipRoot; // Not owned.

    QSet<QByteArray> m_expandedINames;

    TypeFormatList builtinTypeFormatList(const WatchData &data) const;
    QStringList dumperTypeFormatList(const WatchData &data) const;
    DumperTypeFormats m_reportedTypeFormats;

    WatchItem *createItem(const QByteArray &iname);
    WatchItem *findItem(const QByteArray &iname) const;
    friend class WatchItem;
    typedef QHash<QByteArray, QString> ValueCache;
    ValueCache m_valueCache;

    void insertItem(WatchItem *item);
    void reexpandItems();
};

WatchModel::WatchModel(WatchHandler *handler)
    : m_handler(handler)
{
    setObjectName(QLatin1String("WatchModel"));

    setHeader(QStringList() << tr("Name") << tr("Value") << tr("Type"));
    auto root = new WatchItem;
    root->appendChild(m_localsRoot = new WatchItem("local", tr("Locals")));
    root->appendChild(m_inspectorRoot = new WatchItem("inspect", tr("Inspector")));
    root->appendChild(m_watchRoot = new WatchItem("watch", tr("Expressions")));
    root->appendChild(m_returnRoot = new WatchItem("return", tr("Return Value")));
    root->appendChild(m_tooltipRoot = new WatchItem("tooltip", tr("Tooltip")));
    setRootItem(root);

    connect(action(SortStructMembers), &SavedAction::valueChanged,
        this, &WatchModel::reinsertAllData);
    connect(action(ShowStdNamespace), &SavedAction::valueChanged,
        this, &WatchModel::reinsertAllData);
    connect(action(ShowQtNamespace), &SavedAction::valueChanged,
        this, &WatchModel::reinsertAllData);
}

void WatchModel::reinitialize(bool includeInspectData)
{
    m_localsRoot->removeChildren();
    m_watchRoot->removeChildren();
    m_returnRoot->removeChildren();
    m_tooltipRoot->removeChildren();
    if (includeInspectData)
        m_inspectorRoot->removeChildren();
}

DebuggerEngine *WatchModel::engine() const
{
    return m_handler->m_engine;
}

WatchItem *WatchModel::findItem(const QByteArray &iname) const
{
    return root()->findItem(iname);
}

WatchItem *WatchItem::findItem(const QByteArray &iname)
{
    if (d.iname == iname)
        return this;
    foreach (TreeItem *child, children()) {
        auto witem = static_cast<WatchItem *>(child);
        if (witem->d.iname == iname)
            return witem;
        if (witem->d.isAncestorOf(iname))
            return witem->findItem(iname);
    }
    return 0;
}

void WatchModel::reinsertAllData()
{
    QList<WatchData> list;
    foreach (TreeItem *child, rootItem()->children())
        reinsertAllDataHelper(static_cast<WatchItem *>(child), &list);
    reinitialize(true);
    insertBulkData(list);
}

void WatchModel::reinsertAllDataHelper(WatchItem *item, QList<WatchData> *data)
{
    data->append(item->d);
    data->back().setAllUnneeded();
    foreach (TreeItem *child, item->children())
        reinsertAllDataHelper(static_cast<WatchItem *>(child), data);
}

static QByteArray parentName(const QByteArray &iname)
{
    const int pos = iname.lastIndexOf('.');
    return pos == -1 ? QByteArray() : iname.left(pos);
}

static QString niceTypeHelper(const QByteArray &typeIn)
{
    typedef QMap<QByteArray, QString> Cache;
    static Cache cache;
    const Cache::const_iterator it = cache.constFind(typeIn);
    if (it != cache.constEnd())
        return it.value();
    const QString simplified = simplifyType(QLatin1String(typeIn));
    cache.insert(typeIn, simplified); // For simplicity, also cache unmodified types
    return simplified;
}

QString WatchModel::removeNamespaces(QString str) const
{
    if (!boolSetting(ShowStdNamespace))
        str.remove(QLatin1String("std::"));
    if (!boolSetting(ShowQtNamespace)) {
        const QString qtNamespace = QString::fromLatin1(engine()->qtNamespace());
        if (!qtNamespace.isEmpty())
            str.remove(qtNamespace);
    }
    return str;
}

static int formatToIntegerBase(int format)
{
    switch (format) {
        case HexadecimalIntegerFormat:
            return 16;
        case BinaryIntegerFormat:
            return 2;
        case OctalIntegerFormat:
            return 8;
    }
    return 10;
}

template <class IntType> QString reformatInteger(IntType value, int format)
{
    switch (format) {
        case HexadecimalIntegerFormat:
            return QLatin1String("(hex) ") + QString::number(value, 16);
        case BinaryIntegerFormat:
            return QLatin1String("(bin) ") + QString::number(value, 2);
        case OctalIntegerFormat:
            return QLatin1String("(oct) ") + QString::number(value, 8);
    }
    return QString::number(value, 10); // not reached
}

static QString reformatInteger(quint64 value, int format, int size, bool isSigned)
{
    // Follow convention and don't show negative non-decimal numbers.
    if (format != AutomaticFormat && format != DecimalIntegerFormat)
        isSigned = false;

    switch (size) {
        case 1:
            value = value & 0xff;
            return isSigned
                ? reformatInteger<qint8>(value, format)
                : reformatInteger<quint8>(value, format);
        case 2:
            value = value & 0xffff;
            return isSigned
                ? reformatInteger<qint16>(value, format)
                : reformatInteger<quint16>(value, format);
        case 4:
            value = value & 0xffffffff;
            return isSigned
                ? reformatInteger<qint32>(value, format)
                : reformatInteger<quint32>(value, format);
        default:
        case 8: return isSigned
                ? reformatInteger<qint64>(value, format)
                : reformatInteger<quint64>(value, format);
    }
}

// Format printable (char-type) characters
static QString reformatCharacter(int code, int format)
{
    const QString codeS = reformatInteger(code, format, 1, true);
    if (code < 0) // Append unsigned value.
        return codeS + QLatin1String(" / ") + reformatInteger(256 + code, format, 1, false);
    const QChar c = QChar(uint(code));
    if (c.isPrint())
        return codeS + QLatin1String(" '") + c + QLatin1Char('\'');
    switch (code) {
    case 0:
        return codeS + QLatin1String(" '\\0'");
    case '\r':
        return codeS + QLatin1String(" '\\r'");
    case '\t':
        return codeS + QLatin1String(" '\\t'");
    case '\n':
        return codeS + QLatin1String(" '\\n'");
    }
    return codeS;
}

static QString quoteUnprintable(const QString &str)
{
    if (WatchHandler::unprintableBase() == 0)
        return str;

    QString encoded;
    if (WatchHandler::unprintableBase() == -1) {
        foreach (const QChar c, str) {
            int u = c.unicode();
            if (c.isPrint())
                encoded += c;
            else if (u == '\r')
                encoded += QLatin1String("\\r");
            else if (u == '\t')
                encoded += QLatin1String("\\t");
            else if (u == '\n')
                encoded += QLatin1String("\\n");
            else
                encoded += QString::fromLatin1("\\%1")
                    .arg(c.unicode(), 3, 8, QLatin1Char('0'));
        }
        return encoded;
    }

    foreach (const QChar c, str) {
        if (c.isPrint()) {
            encoded += c;
        } else if (WatchHandler::unprintableBase() == 8) {
            encoded += QString::fromLatin1("\\%1")
                .arg(c.unicode(), 3, 8, QLatin1Char('0'));
        } else {
            encoded += QString::fromLatin1("\\u%1")
                .arg(c.unicode(), 4, 16, QLatin1Char('0'));
        }
    }
    return encoded;
}

static QString translate(const QString &str)
{
    if (str.startsWith(QLatin1Char('<'))) {
        if (str == QLatin1String("<empty>"))
            return WatchHandler::tr("<empty>");
        if (str == QLatin1String("<uninitialized>"))
            return WatchHandler::tr("<uninitialized>");
        if (str == QLatin1String("<invalid>"))
            return WatchHandler::tr("<invalid>");
        if (str == QLatin1String("<not accessible>"))
            return WatchHandler::tr("<not accessible>");
        if (str.endsWith(QLatin1String(" items>"))) {
            // '<10 items>' or '<>10 items>' (more than)
            bool ok;
            const bool moreThan = str.at(1) == QLatin1Char('>');
            const int numberPos = moreThan ? 2 : 1;
            const int len = str.indexOf(QLatin1Char(' ')) - numberPos;
            const int size = str.mid(numberPos, len).toInt(&ok);
            QTC_ASSERT(ok, qWarning("WatchHandler: Invalid item count '%s'",
                qPrintable(str)));
            return moreThan ?
                     WatchHandler::tr("<more than %n items>", 0, size) :
                     WatchHandler::tr("<%n items>", 0, size);
        }
    }
    return quoteUnprintable(str);
}

QString WatchItem::formattedValue() const
{
    if (d.type == "bool") {
        if (d.value == QLatin1String("0"))
            return QLatin1String("false");
        if (d.value == QLatin1String("1"))
            return QLatin1String("true");
        return d.value;
    }

    const int format = itemFormat();

    // Append quoted, printable character also for decimal.
    if (d.type.endsWith("char") || d.type.endsWith("QChar")) {
        bool ok;
        const int code = d.value.toInt(&ok);
        return ok ? reformatCharacter(code, format) : d.value;
    }

    if (format == HexadecimalIntegerFormat
            || format == DecimalIntegerFormat
            || format == OctalIntegerFormat
            || format == BinaryIntegerFormat) {
        bool isSigned = d.value.startsWith(QLatin1Char('-'));
        quint64 raw = isSigned ? quint64(d.value.toLongLong()) : d.value.toULongLong();
        return reformatInteger(raw, format, d.size, isSigned);
    }

    if (format == ScientificFloatFormat) {
        double dd = d.value.toDouble();
        return QString::number(dd, 'e');
    }

    if (format == CompactFloatFormat) {
        double dd = d.value.toDouble();
        return QString::number(dd, 'g');
    }

    if (d.type == "va_list")
        return d.value;

    if (!isPointerType(d.type) && !d.isVTablePointer()) {
        bool ok = false;
        qulonglong integer = d.value.toULongLong(&ok, 0);
        if (ok) {
            const int format = itemFormat();
            return reformatInteger(integer, format, d.size, false);
        }
    }

    if (d.elided) {
        QString v = d.value;
        v.chop(1);
        v = translate(v);
        QString len = d.elided > 0 ? QString::number(d.elided)
                                      : QLatin1String("unknown length");
        return v + QLatin1String("\"... (") + len  + QLatin1Char(')');
    }

    return translate(d.value);
}

// Get a pointer address from pointer values reported by the debugger.
// Fix CDB formatting of pointers "0x00000000`000003fd class foo *", or
// "0x00000000`000003fd "Hallo"", or check gdb formatting of characters.
static inline quint64 pointerValue(QString data)
{
    const int blankPos = data.indexOf(QLatin1Char(' '));
    if (blankPos != -1)
        data.truncate(blankPos);
    data.remove(QLatin1Char('`'));
    return data.toULongLong(0, 0);
}

// Return the type used for editing
int WatchItem::editType() const
{
    if (d.type == "bool")
        return QVariant::Bool;
    if (isIntType(d.type))
        return d.type.contains('u') ? QVariant::ULongLong : QVariant::LongLong;
    if (isFloatType(d.type))
        return QVariant::Double;
    // Check for pointers using hex values (0xAD00 "Hallo")
    if (isPointerType(d.type) && d.value.startsWith(QLatin1String("0x")))
        return QVariant::ULongLong;
   return QVariant::String;
}

// Convert to editable (see above)
QVariant WatchItem::editValue() const
{
    switch (editType()) {
    case QVariant::Bool:
        return d.value != QLatin1String("0") && d.value != QLatin1String("false");
    case QVariant::ULongLong:
        if (isPointerType(d.type)) // Fix pointer values (0xAD00 "Hallo" -> 0xAD00)
            return QVariant(pointerValue(d.value));
        return QVariant(d.value.toULongLong());
    case QVariant::LongLong:
        return QVariant(d.value.toLongLong());
    case QVariant::Double:
        return QVariant(d.value.toDouble());
    default:
        break;
    }
    // Some string value: '0x434 "Hallo"':
    // Remove quotes and replace newlines, which will cause line edit troubles.
    QString stringValue = d.value;
    if (stringValue.endsWith(QLatin1Char('"'))) {
        const int leadingDoubleQuote = stringValue.indexOf(QLatin1Char('"'));
        if (leadingDoubleQuote != stringValue.size() - 1) {
            stringValue.truncate(stringValue.size() - 1);
            stringValue.remove(0, leadingDoubleQuote + 1);
            stringValue.replace(QLatin1String("\n"), QLatin1String("\\n"));
        }
    }
    return QVariant(translate(stringValue));
}

bool WatchItem::canFetchMore() const
{
    if (!d.hasChildren)
        return false;
    if (!watchModel())
        return false;
    if (!watchModel()->contentIsValid() && !d.isInspect())
        return false;
    return !fetchTriggered;
}

void WatchItem::fetchMore()
{
    QTC_ASSERT(!fetchTriggered, return);
    watchModel()->m_expandedINames.insert(d.iname);
    fetchTriggered = true;
    if (children().isEmpty()) {
        d.setChildrenNeeded();
        WatchUpdateFlags flags;
        flags.tryIncremental = true;
        watchModel()->engine()->updateWatchData(d, flags);
    }
}

// Truncate value for item view, maintaining quotes.
static QString truncateValue(QString v)
{
    enum { maxLength = 512 };
    if (v.size() < maxLength)
        return v;
    const bool isQuoted = v.endsWith(QLatin1Char('"')); // check for 'char* "Hallo"'
    v.truncate(maxLength);
    v += isQuoted ? QLatin1String("...\"") : QLatin1String("...");
    return v;
}

int WatchItem::itemFormat() const
{
    const int individualFormat = theIndividualFormats.value(d.iname, AutomaticFormat);
    if (individualFormat != AutomaticFormat)
        return individualFormat;
    return theTypeFormats.value(stripForFormat(d.type), AutomaticFormat);
}

bool WatchModel::contentIsValid() const
{
    // FIXME:
    // inspector doesn't follow normal beginCycle()/endCycle()
    //if (m_type == InspectWatch)
    //    return true;
    return m_handler->m_contentsValid;
}

QString WatchItem::expression() const
{
    if (!d.exp.isEmpty())
         return QString::fromLatin1(d.exp);
    if (d.address && !d.type.isEmpty()) {
        return QString::fromLatin1("*(%1*)%2").
                arg(QLatin1String(d.type), QLatin1String(d.hexAddress()));
    }
    if (const WatchItem *p = parentItem()) {
        if (!p->d.exp.isEmpty())
           return QString::fromLatin1("(%1).%2").arg(QString::fromLatin1(p->d.exp), d.name);
    }
    return QString();
}

QString WatchItem::displayName() const
{
    QString result;
    if (!parentItem())
        return result;
    if (d.iname.startsWith("return"))
        result = WatchModel::tr("returned value");
    else if (parentItem()->d.name == QLatin1String("*"))
        result = QLatin1Char('*') + parentItem()->d.name;
    else
        result = watchModel()->removeNamespaces(d.name);

    // Simplyfy names that refer to base classes.
    if (result.startsWith(QLatin1Char('['))) {
        result = simplifyType(result);
        if (result.size() > 30)
            result = result.left(27) + QLatin1String("...]");
    }

    return result;
}

QString WatchItem::displayValue() const
{
    QString result = watchModel()->removeNamespaces(truncateValue(formattedValue()));
    if (result.isEmpty() && d.address)
        result += QString::fromLatin1("@0x" + QByteArray::number(d.address, 16));
//    if (d.origaddr)
//        result += QString::fromLatin1(" (0x" + QByteArray::number(d.origaddr, 16) + ')');
    return result;
}

QString WatchItem::displayType() const
{
    QString result = d.displayedType.isEmpty()
        ? niceTypeHelper(d.type)
        : d.displayedType;
    if (d.bitsize)
        result += QString::fromLatin1(":%1").arg(d.bitsize);
    result.remove(QLatin1Char('\''));
    result = watchModel()->removeNamespaces(result);
    return result;
}

QColor WatchItem::color() const
{
    static const QColor red(200, 0, 0);
    static const QColor gray(140, 140, 140);
    if (watchModel()) {
        if (!d.valueEnabled)
            return gray;
        if (!watchModel()->contentIsValid() && !d.isInspect())
            return gray;
        if (d.value.isEmpty()) // This might still show 0x...
            return gray;
        if (d.value != watchModel()->m_valueCache.value(d.iname))
            return red;
    }
    return QColor();
}

QVariant WatchItem::data(int column, int role) const
{
    switch (role) {
        case LocalsEditTypeRole:
            return QVariant(editType());

        case LocalsNameRole:
            return QVariant(d.name);

        case LocalsIntegerBaseRole:
            if (isPointerType(d.type)) // Pointers using 0x-convention
                return QVariant(16);
            return QVariant(formatToIntegerBase(itemFormat()));

        case Qt::EditRole: {
            switch (column) {
                case 0:
                    return QVariant(expression());
                case 1:
                    return editValue();
                case 2:
                    // FIXME:: To be tested: Can debuggers handle those?
                    if (!d.displayedType.isEmpty())
                        return d.displayedType;
                    return QString::fromUtf8(d.type);
            }
        }

        case Qt::DisplayRole: {
            switch (column) {
                case 0:
                    return displayName();
                case 1:
                    return displayValue();
                case 2:
                    return displayType();
            }
        }

        case Qt::ToolTipRole:
            return boolSetting(UseToolTipsInLocalsView)
                ? d.toToolTip() : QVariant();

        case Qt::ForegroundRole:
            if (column == 1)
                return color();

        case LocalsExpressionRole:
            return QVariant(expression());

        case LocalsRawExpressionRole:
            return d.exp;

        case LocalsINameRole:
            return d.iname;

        case LocalsExpandedRole:
            return watchModel()->m_expandedINames.contains(d.iname);

        case LocalsTypeFormatListRole:
            return QVariant::fromValue(watchModel()->typeFormatList(d));

        case LocalsTypeRole:
            return watchModel()->removeNamespaces(displayType());

        case LocalsRawTypeRole:
            return QString::fromLatin1(d.type);

        case LocalsTypeFormatRole:
            return theTypeFormats.value(stripForFormat(d.type), AutomaticFormat);

        case LocalsIndividualFormatRole:
            return theIndividualFormats.value(d.iname, AutomaticFormat);

        case LocalsRawValueRole:
            return d.value;

        case LocalsObjectAddressRole:
            return d.address;

        case LocalsPointerAddressRole:
            return d.origaddr;

        case LocalsIsWatchpointAtObjectAddressRole: {
            BreakpointParameters bp(WatchpointAtAddress);
            bp.address = d.address;
            return watchModel()->engine()->breakHandler()->findWatchpoint(bp) != 0;
        }

        case LocalsSizeRole:
            return QVariant(d.size);

        case LocalsIsWatchpointAtPointerAddressRole:
            if (isPointerType(d.type)) {
                BreakpointParameters bp(WatchpointAtAddress);
                bp.address = pointerValue(d.value);
                return watchModel()->engine()->breakHandler()->findWatchpoint(bp) != 0;
            }
            return false;

        default:
            break;
    }
    return QVariant();
}

bool WatchModel::setData(const QModelIndex &idx, const QVariant &value, int role)
{
    if (!idx.isValid())
        return false; // Triggered by ModelTester.

    WatchItem *item = static_cast<WatchItem *>(itemFromIndex(idx));
    QTC_ASSERT(item, return false);
    const WatchData &data = item->d;

    switch (role) {
        case Qt::EditRole:
            switch (idx.column()) {
            case 0: // Watch expression: See delegate.
                break;
            case 1: // Change value
                engine()->assignValueInDebugger(&data, item->expression(), value);
                break;
            case 2: // TODO: Implement change type.
                engine()->assignValueInDebugger(&data, item->expression(), value);
                break;
            }
        case LocalsExpandedRole:
            if (value.toBool()) {
                // Should already have been triggered by fetchMore()
                //QTC_CHECK(m_expandedINames.contains(data.iname));
                m_expandedINames.insert(data.iname);
            } else {
                m_expandedINames.remove(data.iname);
            }
            emit columnAdjustmentRequested();
            break;

        case LocalsTypeFormatRole:
            m_handler->setFormat(data.type, value.toInt());
            engine()->updateWatchData(data);
            break;

        case LocalsIndividualFormatRole: {
            const int format = value.toInt();
            if (format == AutomaticFormat)
                theIndividualFormats.remove(data.iname);
            else
                theIndividualFormats[data.iname] = format;
            engine()->updateWatchData(data);
            break;
        }
    }

    //emit dataChanged(idx, idx);
    return true;
}

Qt::ItemFlags WatchItem::flags(int column) const
{
    QTC_ASSERT(model(), return Qt::ItemFlags());
    if (!watchModel()->contentIsValid() && !d.isInspect())
        return Qt::ItemFlags();

    // Enabled, editable, selectable, checkable, and can be used both as the
    // source of a drag and drop operation and as a drop target.

    const Qt::ItemFlags notEditable = Qt::ItemIsSelectable | Qt::ItemIsEnabled;
    const Qt::ItemFlags editable = notEditable | Qt::ItemIsEditable;

    // Disable editing if debuggee is positively running except for Inspector data
    DebuggerEngine *engine = watchModel()->engine();
    const bool isRunning = engine && engine->state() == InferiorRunOk;
    if (isRunning && engine && !engine->hasCapability(AddWatcherWhileRunningCapability) &&
            !d.isInspect())
        return notEditable;

    if (d.isWatcher()) {
        if (column == 0 && d.iname.count('.') == 1)
            return editable; // Watcher names are editable.

        if (!d.name.isEmpty()) {
            // FIXME: Forcing types is not implemented yet.
            //if (idx.column() == 2)
            //    return editable; // Watcher types can be set by force.
            if (column == 1 && d.valueEditable)
                return editable; // Watcher values are sometimes editable.
        }
    } else if (d.isLocal()) {
        if (column == 1 && d.valueEditable)
            return editable; // Locals values are sometimes editable.
    } else if (d.isInspect()) {
        if (column == 1 && d.valueEditable)
            return editable; // Inspector values are sometimes editable.
    }
    return notEditable;
}

static inline QString msgArrayFormat(int n)
{
    return WatchModel::tr("Array of %n items", 0, n);
}

QString WatchModel::nameForFormat(int format)
{
    switch (format) {
        case RawFormat: return tr("Raw Data");
        case Latin1StringFormat: return tr("Latin1 String");
        case Utf8StringFormat: return tr("UTF-8 String");
        case Local8BitStringFormat: return tr("Local 8-Bit String");
        case Utf16StringFormat: return tr("UTF-16 String");
        case Ucs4StringFormat: return tr("UCS-4 String");
        case Array10Format: return msgArrayFormat(10);
        case Array100Format: return msgArrayFormat(100);
        case Array1000Format: return msgArrayFormat(1000);
        case Array10000Format: return msgArrayFormat(10000);
        case SeparateLatin1StringFormat: return tr("Latin1 String in Separate Window");
        case SeparateUtf8StringFormat: return tr("UTF-8 String in Separate Window");
        case DecimalIntegerFormat: return tr("Decimal Integer");
        case HexadecimalIntegerFormat: return tr("Hexadecimal Integer");
        case BinaryIntegerFormat: return tr("Binary Integer");
        case OctalIntegerFormat: return tr("Octal Integer");
        case CompactFloatFormat: return tr("Compact Float");
        case ScientificFloatFormat: return tr("Scientific Float");
    }

    QTC_CHECK(false);
    return QString();
}

TypeFormatList WatchModel::typeFormatList(const WatchData &data) const
{
    TypeFormatList formats;

    // Types supported by dumpers:
    // Hack: Compensate for namespaces.
    QString type = QLatin1String(stripForFormat(data.type));
    int pos = type.indexOf(QLatin1String("::Q"));
    if (pos >= 0 && type.count(QLatin1Char(':')) == 2)
        type.remove(0, pos + 2);
    pos = type.indexOf(QLatin1Char('<'));
    if (pos >= 0)
        type.truncate(pos);
    type.replace(QLatin1Char(':'), QLatin1Char('_'));
    QStringList reported = m_reportedTypeFormats.value(type);
    for (int i = 0, n = reported.size(); i != n; ++i)
        formats.append(TypeFormatItem(reported.at(i), i));

    // Fixed artificial string and pointer types.
    if (data.origaddr || isPointerType(data.type)) {
        formats.append(RawFormat);
        formats.append(Latin1StringFormat);
        formats.append(SeparateLatin1StringFormat);
        formats.append(Utf8StringFormat);
        formats.append(SeparateUtf8StringFormat);
        formats.append(Local8BitStringFormat);
        formats.append(Utf16StringFormat);
        formats.append(Ucs4StringFormat);
        formats.append(Array10Format);
        formats.append(Array100Format);
        formats.append(Array1000Format);
        formats.append(Array10000Format);
    } else if (data.type.contains("char[") || data.type.contains("char [")) {
        formats.append(Latin1StringFormat);
        formats.append(Utf8StringFormat);
        formats.append(Ucs4StringFormat);
    }

    // Fixed artificial floating point types.
    bool ok = false;
    data.value.toDouble(&ok);
    if (ok) {
        formats.append(CompactFloatFormat);
        formats.append(ScientificFloatFormat);
    }

    // Fixed artificial integral types.
    QString v = data.value;
    if (v.startsWith(QLatin1Char('-')))
        v = v.mid(1);
    v.toULongLong(&ok, 10);
    if (!ok)
        v.toULongLong(&ok, 16);
    if (!ok)
        v.toULongLong(&ok, 8);
    if (ok) {
        formats.append(DecimalIntegerFormat);
        formats.append(HexadecimalIntegerFormat);
        formats.append(BinaryIntegerFormat);
        formats.append(OctalIntegerFormat);
    }

    return formats;
}

// Determine sort order of watch items by sort order or alphabetical inames
// according to setting 'SortStructMembers'. We need a map key for insertBulkData
// and a predicate for finding the insertion position of a single item.

// Set this before using any of the below according to action
static bool sortWatchDataAlphabetically = true;

static bool watchDataLessThan(const QByteArray &iname1, int sortId1,
    const QByteArray &iname2, int sortId2)
{
    if (!sortWatchDataAlphabetically)
        return sortId1 < sortId2;
    // Get positions of last part of iname 'local.this.i1" -> "i1"
    int cmpPos1 = iname1.lastIndexOf('.');
    if (cmpPos1 == -1)
        cmpPos1 = 0;
    else
        cmpPos1++;
    int cmpPos2 = iname2.lastIndexOf('.');
    if (cmpPos2 == -1)
        cmpPos2 = 0;
    else
        cmpPos2++;
    // Are we looking at an array with numerical inames 'local.this.i1.0" ->
    // Go by sort id.
    if (cmpPos1 < iname1.size() && cmpPos2 < iname2.size()
            && isdigit(iname1.at(cmpPos1)) && isdigit(iname2.at(cmpPos2)))
        return sortId1 < sortId2;
    // Alphabetically
    return qstrcmp(iname1.constData() + cmpPos1, iname2.constData() + cmpPos2) < 0;
}

// Sort key for watch data consisting of iname and numerical sort id.
struct WatchDataSortKey
{
    explicit WatchDataSortKey(const WatchData &wd)
        : iname(wd.iname), sortId(wd.sortId) {}
    QByteArray iname;
    int sortId;
};

inline bool operator<(const WatchDataSortKey &k1, const WatchDataSortKey &k2)
{
    return watchDataLessThan(k1.iname, k1.sortId, k2.iname, k2.sortId);
}

bool watchItemSorter(const TreeItem *item1, const TreeItem *item2)
{
    const WatchItem *it1 = static_cast<const WatchItem *>(item1);
    const WatchItem *it2 = static_cast<const WatchItem *>(item2);
    return watchDataLessThan(it1->d.iname, it1->d.sortId, it2->d.iname, it2->d.sortId);
}

static int findInsertPosition(const QVector<TreeItem *> &list, const WatchItem *item)
{
    sortWatchDataAlphabetically = boolSetting(SortStructMembers);
    const auto it = qLowerBound(list.begin(), list.end(), item, watchItemSorter);
    return it - list.begin();
}

void WatchModel::insertDataItem(const WatchData &data, bool destructive)
{
    QTC_ASSERT(!data.iname.isEmpty(), qDebug() << data.toString(); return);

    if (WatchItem *item = findItem(data.iname)) {
        // Remove old children.
        item->fetchTriggered = false;
        if (destructive)
            item->removeChildren();

        // Overwrite old entry.
        item->d = data;
        item->update();
    } else {
        // Add new entry.
        WatchItem *parent = findItem(parentName(data.iname));
        QTC_ASSERT(parent, return);
        WatchItem *newItem = new WatchItem;
        newItem->d = data;
        const int row = findInsertPosition(parent->children(), newItem);
        parent->insertChild(row, newItem);
        if (m_expandedINames.contains(parent->d.iname)) {
            emit inameIsExpanded(parent->d.iname);
            emit itemIsExpanded(indexFromItem(parent));
        }
    }
}

void WatchModel::insertBulkData(const QList<WatchData> &list)
{
    for (int i = 0, n = list.size(); i != n; ++i) {
        const WatchData &data = list.at(i);
        insertDataItem(data, true);
        m_handler->showEditValue(data);
    }
    emit columnAdjustmentRequested();
}

int WatchItem::requestedFormat() const
{
    int format = theIndividualFormats.value(d.iname, AutomaticFormat);
    if (format == AutomaticFormat)
        format = theTypeFormats.value(stripForFormat(d.type), AutomaticFormat);
    return format;
}

void WatchItem::showInEditorHelper(QString *contents, int depth) const
{
    const QChar tab = QLatin1Char('\t');
    const QChar nl = QLatin1Char('\n');
    contents->append(QString(depth, tab));
    contents->append(d.name);
    contents->append(tab);
    contents->append(d.value);
    contents->append(tab);
    contents->append(QString::fromLatin1(d.type));
    contents->append(nl);
    foreach (const TreeItem *child, children())
        static_cast<const WatchItem *>(child)->showInEditorHelper(contents, depth + 1);
}

void WatchModel::setCurrentItem(const QByteArray &iname)
{
    if (WatchItem *item = findItem(iname)) {
        QModelIndex idx = indexFromItem(item);
        emit currentIndexRequested(idx);
    }
}

///////////////////////////////////////////////////////////////////////
//
// WatchHandler
//
///////////////////////////////////////////////////////////////////////

WatchHandler::WatchHandler(DebuggerEngine *engine)
{
    m_engine = engine;
    m_watcherCounter = sessionValue("Watchers").toStringList().count();
    m_model = new WatchModel(this);
    m_contentsValid = false;
    m_contentsValid = true; // FIXME
    m_resetLocationScheduled = false;
    m_separatedView = new SeparatedView;
}

WatchHandler::~WatchHandler()
{
    delete m_separatedView;
    m_separatedView = 0;
    // Do it manually to prevent calling back in model destructors
    // after m_cache is destroyed.
    delete m_model;
    m_model = 0;
}

void WatchHandler::cleanup()
{
    m_model->m_expandedINames.clear();
    theWatcherNames.remove(QByteArray());
    m_model->reinitialize();
    m_separatedView->hide();
}

void WatchHandler::insertIncompleteData(const WatchData &data)
{
    MODEL_DEBUG("INSERTDATA: " << data.toString());
    if (!data.isValid()) {
        qWarning("%s:%d: Attempt to insert invalid watch item: %s",
            __FILE__, __LINE__, qPrintable(data.toString()));
        return;
    }

    if (data.isSomethingNeeded() && data.iname.contains('.')) {
        MODEL_DEBUG("SOMETHING NEEDED: " << data.toString());
        if (!m_engine->isSynchronous() || data.isInspect()) {
            m_model->insertDataItem(data, true);
            m_engine->updateWatchData(data);
        } else {
            m_engine->showMessage(QLatin1String("ENDLESS LOOP: SOMETHING NEEDED: ")
                + data.toString());
            WatchData data1 = data;
            data1.setAllUnneeded();
            data1.setValue(QLatin1String("<unavailable synchronous data>"));
            data1.setHasChildren(false);
            m_model->insertDataItem(data1, true);
        }
    } else {
        MODEL_DEBUG("NOTHING NEEDED: " << data.toString());
        m_model->insertDataItem(data, true);
        showEditValue(data);
    }
}

void WatchHandler::insertItem(WatchItem *item)
{
    m_model->insertItem(item);
}

void WatchModel::insertItem(WatchItem *item)
{
    WatchItem *existing = findItem(item->d.iname);
    if (existing)
        removeItem(existing);

    WatchItem *parent = findItem(parentName(item->d.iname));
    QTC_ASSERT(parent, return);
    const int row = findInsertPosition(parent->children(), item);
    parent->insertChild(row, item);
}

void WatchModel::reexpandItems()
{
    foreach (const QByteArray &iname, m_expandedINames) {
        WatchItem *item = findItem(iname);
        emit itemIsExpanded(indexFromItem(item));
        emit inameIsExpanded(iname);
    }
}

void WatchHandler::insertData(const WatchData &data)
{
    QList<WatchData> list;
    list.append(data);
    insertData(list);
}

void WatchHandler::insertData(const QList<WatchData> &list)
{
    m_model->insertBulkData(list);

    m_contentsValid = true;
    updateWatchersWindow();
}

void WatchHandler::removeAllData(bool includeInspectData)
{
    m_model->reinitialize(includeInspectData);
    updateWatchersWindow();
}

void WatchHandler::resetValueCache()
{
    m_model->m_valueCache.clear();
    TreeItem *root = m_model->rootItem();
    root->walkTree([this, root](TreeItem *item) {
        auto watchItem = static_cast<WatchItem *>(item);
        m_model->m_valueCache[watchItem->d.iname] = watchItem->d.value;
    });
}

void WatchHandler::purgeOutdatedItems(const QSet<QByteArray> &inames)
{
    foreach (const QByteArray &iname, inames) {
        WatchItem *item = findItem(iname);
        m_model->removeItem(item);
    }

    m_model->layoutChanged();
    m_model->reexpandItems();
    m_contentsValid = true;
    updateWatchersWindow();
}

void WatchHandler::removeData(const QByteArray &iname)
{
    WatchItem *item = m_model->findItem(iname);
    if (!item)
        return;
    if (item->d.isWatcher()) {
        theWatcherNames.remove(item->d.exp);
        saveWatchers();
    }
    m_model->removeItem(item);
    delete item;
    updateWatchersWindow();
}

void WatchHandler::removeChildren(const QByteArray &iname)
{
    WatchItem *item = m_model->findItem(iname);
    if (item)
        item->removeChildren();
    updateWatchersWindow();
}

QByteArray WatchHandler::watcherName(const QByteArray &exp)
{
    return "watch." + QByteArray::number(theWatcherNames[exp]);
}

void WatchHandler::watchExpression(const QString &exp0, const QString &name)
{
    QString exp = exp0;

    QTC_ASSERT(m_engine, return);
    // Do not insert the same entry more then once.
    if (theWatcherNames.value(exp.toLatin1()))
        return;

    // FIXME: 'exp' can contain illegal characters
    exp.replace(QLatin1Char('#'), QString());

    WatchData data;
    data.exp = exp.toLatin1();
    data.name = name.isEmpty() ? exp : name;
    theWatcherNames[data.exp] = m_watcherCounter++;
    saveWatchers();

    if (exp.isEmpty())
        data.setAllUnneeded();
    data.iname = watcherName(data.exp);
    if (m_engine->state() == DebuggerNotReady) {
        data.setAllUnneeded();
        data.setValue(QString(QLatin1Char(' ')));
        data.setHasChildren(false);
        insertIncompleteData(data);
    } else if (m_engine->isSynchronous()) {
        m_engine->updateWatchData(data);
    } else {
        insertIncompleteData(data);
    }
    updateWatchersWindow();
}

// Watch something obtained from the editor.
// Prefer to watch an existing local variable by its expression
// (address) if it can be found. Default to watchExpression().
void WatchHandler::watchVariable(const QString &exp)
{
    if (const WatchData *localVariable = findCppLocalVariable(exp))
        watchExpression(QLatin1String(localVariable->exp), exp);
    else
        watchExpression(exp);
}

static void swapEndian(char *d, int nchar)
{
    QTC_ASSERT(nchar % 4 == 0, return);
    for (int i = 0; i < nchar; i += 4) {
        char c = d[i];
        d[i] = d[i + 3];
        d[i + 3] = c;
        c = d[i + 1];
        d[i + 1] = d[i + 2];
        d[i + 2] = c;
    }
}

void WatchHandler::showEditValue(const WatchData &data)
{
    const QByteArray key  = data.address ? data.hexAddress() : data.iname;
    switch (data.editformat) {
    case StopDisplay:
        m_separatedView->removeObject(data.iname);
        break;
    case DisplayImageData:
    case DisplayImageFile: {  // QImage
        int width = 0, height = 0, nbytes = 0, format = 0;
        QByteArray ba;
        uchar *bits = 0;
        if (data.editformat == DisplayImageData) {
            ba = QByteArray::fromHex(data.editvalue);
            QTC_ASSERT(ba.size() > 16, return);
            const int *header = (int *)(ba.data());
            if (!ba.at(0) && !ba.at(1)) // Check on 'width' for Python dumpers returning 4-byte swapped-data.
                swapEndian(ba.data(), 16);
            bits = 16 + (uchar *)(ba.data());
            width = header[0];
            height = header[1];
            nbytes = header[2];
            format = header[3];
        } else if (data.editformat == DisplayImageFile) {
            QTextStream ts(data.editvalue);
            QString fileName;
            ts >> width >> height >> nbytes >> format >> fileName;
            QFile f(fileName);
            f.open(QIODevice::ReadOnly);
            ba = f.readAll();
            bits = (uchar*)ba.data();
            nbytes = width * height;
        }
        QTC_ASSERT(0 < width && width < 10000, return);
        QTC_ASSERT(0 < height && height < 10000, return);
        QTC_ASSERT(0 < nbytes && nbytes < 10000 * 10000, return);
        QTC_ASSERT(0 < format && format < 32, return);
        QImage im(width, height, QImage::Format(format));
        std::memcpy(im.bits(), bits, nbytes);
        const QString title = data.address ?
            tr("%1 Object at %2").arg(QLatin1String(data.type),
                QLatin1String(data.hexAddress())) :
            tr("%1 Object at Unknown Address").arg(QLatin1String(data.type));
        ImageViewer *v = m_separatedView->prepareObject<ImageViewer>(key, title);
        v->setProperty(INameProperty, data.iname);
        v->setImage(im);
        break;
    }
    case DisplayUtf16String:
    case DisplayLatin1String:
    case DisplayUtf8String: { // String data.
        QByteArray ba = QByteArray::fromHex(data.editvalue);
        QString str;
        if (data.editformat == DisplayUtf16String)
            str = QString::fromUtf16((ushort *)ba.constData(), ba.size()/2);
        else if (data.editformat == DisplayLatin1String)
            str = QString::fromLatin1(ba.constData(), ba.size());
        else if (data.editformat == DisplayUtf8String)
            str = QString::fromUtf8(ba.constData(), ba.size());
        QTextEdit *t = m_separatedView->prepareObject<QTextEdit>(key, data.name);
        t->setProperty(INameProperty, data.iname);
        t->setText(str);
        break;
    }
    default:
        QTC_ASSERT(false, qDebug() << "Display format: " << data.editformat);
        break;
    }
}

void WatchHandler::clearWatches()
{
    if (theWatcherNames.isEmpty())
        return;

    const QDialogButtonBox::StandardButton ret = CheckableMessageBox::doNotAskAgainQuestion(
                Core::ICore::mainWindow(), tr("Remove All Expression Evaluators"),
                tr("Are you sure you want to remove all expression evaluators?"),
                Core::ICore::settings(), QLatin1String("RemoveAllWatchers"));
    if (ret != QDialogButtonBox::Yes)
        return;

    m_model->m_watchRoot->removeChildren();
    theWatcherNames.clear();
    m_watcherCounter = 0;
    updateWatchersWindow();
    saveWatchers();
}

void WatchHandler::updateWatchersWindow()
{
    // Force show/hide of watchers and return view.
    static int previousShowWatch = -1;
    static int previousShowReturn = -1;
    int showWatch = !m_model->m_watchRoot->children().isEmpty();
    int showReturn = !m_model->m_returnRoot->children().isEmpty();
    if (showWatch == previousShowWatch && showReturn == previousShowReturn)
        return;
    previousShowWatch = showWatch;
    previousShowReturn = showReturn;
    Internal::updateWatchersWindow(showWatch, showReturn);
}

QStringList WatchHandler::watchedExpressions()
{
    // Filter out invalid watchers.
    QStringList watcherNames;
    QHashIterator<QByteArray, int> it(theWatcherNames);
    while (it.hasNext()) {
        it.next();
        const QByteArray &watcherName = it.key();
        if (!watcherName.isEmpty())
            watcherNames.push_back(QLatin1String(watcherName));
    }
    return watcherNames;
}

void WatchHandler::saveWatchers()
{
    setSessionValue("Watchers", watchedExpressions());
}

void WatchHandler::loadFormats()
{
    QVariant value = sessionValue("DefaultFormats");
    QMapIterator<QString, QVariant> it(value.toMap());
    while (it.hasNext()) {
        it.next();
        if (!it.key().isEmpty())
            theTypeFormats.insert(it.key().toUtf8(), it.value().toInt());
    }

    value = sessionValue("IndividualFormats");
    it = QMapIterator<QString, QVariant>(value.toMap());
    while (it.hasNext()) {
        it.next();
        if (!it.key().isEmpty())
            theIndividualFormats.insert(it.key().toUtf8(), it.value().toInt());
    }
}

void WatchHandler::saveFormats()
{
    QMap<QString, QVariant> formats;
    QHashIterator<QByteArray, int> it(theTypeFormats);
    while (it.hasNext()) {
        it.next();
        const int format = it.value();
        if (format != AutomaticFormat) {
            const QByteArray key = it.key().trimmed();
            if (!key.isEmpty())
                formats.insert(QString::fromLatin1(key), format);
        }
    }
    setSessionValue("DefaultFormats", formats);

    formats.clear();
    it = QHashIterator<QByteArray, int>(theIndividualFormats);
    while (it.hasNext()) {
        it.next();
        const int format = it.value();
        const QByteArray key = it.key().trimmed();
        if (!key.isEmpty())
            formats.insert(QString::fromLatin1(key), format);
    }
    setSessionValue("IndividualFormats", formats);
}

void WatchHandler::saveSessionData()
{
    saveWatchers();
    saveFormats();
}

void WatchHandler::loadSessionData()
{
    loadFormats();
    theWatcherNames.clear();
    m_watcherCounter = 0;
    QVariant value = sessionValue("Watchers");
    m_model->m_watchRoot->removeChildren();
    foreach (const QString &exp, value.toStringList())
        watchExpression(exp);
}

WatchModelBase *WatchHandler::model() const
{
    return m_model;
}

const WatchData *WatchHandler::watchData(const QModelIndex &idx) const
{
    TreeItem *item = m_model->itemFromIndex(idx);
    return item ? &static_cast<WatchItem *>(item)->d : 0;
}

void WatchHandler::fetchMore(const QByteArray &iname) const
{
    WatchItem *item = m_model->findItem(iname);
    if (item)
        item->fetchMore();
}

const WatchData *WatchHandler::findData(const QByteArray &iname) const
{
    const WatchItem *item = m_model->findItem(iname);
    return item ? &item->d : 0;
}

WatchItem *WatchHandler::findItem(const QByteArray &iname) const
{
    return m_model->findItem(iname);
}

const WatchData *WatchHandler::findCppLocalVariable(const QString &name) const
{
    // Can this be found as a local variable?
    const QByteArray localsPrefix("local.");
    QByteArray iname = localsPrefix + name.toLatin1();
    if (const WatchData *wd = findData(iname))
        return wd;
//    // Nope, try a 'local.this.m_foo'.
//    iname.insert(localsPrefix.size(), "this.");
//    if (const WatchData *wd = findData(iname))
//        return wd;
    return 0;
}

bool WatchHandler::hasItem(const QByteArray &iname) const
{
    return m_model->findItem(iname);
}

void WatchHandler::setFormat(const QByteArray &type0, int format)
{
    const QByteArray type = stripForFormat(type0);
    if (format == AutomaticFormat)
        theTypeFormats.remove(type);
    else
        theTypeFormats[type] = format;
    saveFormats();
    m_model->reinsertAllData();
}

int WatchHandler::format(const QByteArray &iname) const
{
    int result = AutomaticFormat;
<<<<<<< HEAD
    if (const WatchItem *item = m_model->findItem(iname)) {
        int result = theIndividualFormats.value(item->d.iname, AutomaticFormat);
=======
    if (const WatchData *item = m_model->findItem(iname)) {
        result = theIndividualFormats.value(item->iname, AutomaticFormat);
>>>>>>> 28971701
        if (result == AutomaticFormat)
            result = theTypeFormats.value(stripForFormat(item->d.type), AutomaticFormat);
    }
    return result;
}

QByteArray WatchHandler::typeFormatRequests() const
{
    QByteArray ba;
    if (!theTypeFormats.isEmpty()) {
        QHashIterator<QByteArray, int> it(theTypeFormats);
        while (it.hasNext()) {
            it.next();
            const int format = it.value();
            if (format >= RawFormat && format < ArtificialFormatBase) {
                ba.append(it.key().toHex());
                ba.append('=');
                ba.append(QByteArray::number(format));
                ba.append(',');
            }
        }
        ba.chop(1);
    }
    return ba;
}

QByteArray WatchHandler::individualFormatRequests() const
{
    QByteArray ba;
    if (!theIndividualFormats.isEmpty()) {
        QHashIterator<QByteArray, int> it(theIndividualFormats);
        while (it.hasNext()) {
            it.next();
            const int format = it.value();
            if (format >= RawFormat && format < ArtificialFormatBase) {
                ba.append(it.key());
                ba.append('=');
                ba.append(QByteArray::number(it.value()));
                ba.append(',');
            }
        }
        ba.chop(1);
    }
    return ba;
}

void WatchHandler::appendFormatRequests(DebuggerCommand *cmd)
{
    cmd->beginList("expanded");
    QSetIterator<QByteArray> jt(m_model->m_expandedINames);
    while (jt.hasNext()) {
        QByteArray iname = jt.next();
        //WatchItem *item = m_model->findItem(iname);
        cmd->arg(iname);
        //cmd->arg("format", item->requestedFormat());
    }
    cmd->endList();

    cmd->beginGroup("typeformats");
    QHashIterator<QByteArray, int> it(theTypeFormats);
    while (it.hasNext()) {
        it.next();
        const int format = it.value();
        if (format >= RawFormat && format < ArtificialFormatBase)
            cmd->arg(it.key(), format);
    }
    cmd->endGroup();

    cmd->beginGroup("formats");
    QHashIterator<QByteArray, int> it2(theIndividualFormats);
    while (it2.hasNext()) {
        it2.next();
        const int format = it2.value();
        if (format >= RawFormat && format < ArtificialFormatBase)
            cmd->arg(it2.key(), format);
    }
    cmd->endGroup();
}

void WatchHandler::addDumpers(const GdbMi &dumpers)
{
    foreach (const GdbMi &dumper, dumpers.children()) {
        QStringList formats(tr("Raw structure"));
        foreach (const QByteArray &format, dumper["formats"].data().split(',')) {
            if (format == "Normal")
                formats.append(tr("Normal"));
            else if (format == "Displayed")
                formats.append(tr("Displayed"));
            else if (!format.isEmpty())
                formats.append(QString::fromLatin1(format));
        }
        addTypeFormats(dumper["type"].data(), formats);
    }
}

void WatchHandler::addTypeFormats(const QByteArray &type, const QStringList &formats)
{
    m_model->m_reportedTypeFormats.insert(QLatin1String(stripForFormat(type)), formats);
}

QString WatchHandler::editorContents()
{
    QString contents;
    m_model->root()->showInEditorHelper(&contents, 0);
    return contents;
}

void WatchHandler::setTypeFormats(const DumperTypeFormats &typeFormats)
{
    m_model->m_reportedTypeFormats = typeFormats;
}

DumperTypeFormats WatchHandler::typeFormats() const
{
    return m_model->m_reportedTypeFormats;
}

void WatchHandler::editTypeFormats(bool includeLocals, const QByteArray &iname)
{
    Q_UNUSED(includeLocals);
    TypeFormatsDialog dlg(0);

    //QHashIterator<QString, QStringList> it(m_reportedTypeFormats);
    QList<QString> l = m_model->m_reportedTypeFormats.keys();
    Utils::sort(l);
    foreach (const QString &ba, l) {
        int f = iname.isEmpty() ? AutomaticFormat : format(iname);
        dlg.addTypeFormats(ba, m_model->m_reportedTypeFormats.value(ba), f);
    }
    if (dlg.exec())
        setTypeFormats(dlg.typeFormats());
}

void WatchHandler::scheduleResetLocation()
{
    m_contentsValid = false;
    //m_contentsValid = true; // FIXME
    m_resetLocationScheduled = true;
}

void WatchHandler::resetLocation()
{
    m_resetLocationScheduled = false;
}

void WatchHandler::setCurrentItem(const QByteArray &iname)
{
    m_model->setCurrentItem(iname);
}

QHash<QByteArray, int> WatchHandler::watcherNames()
{
    return theWatcherNames;
}

void WatchHandler::setUnprintableBase(int base)
{
    theUnprintableBase = base;
    m_model->layoutChanged();
}

int WatchHandler::unprintableBase()
{
    return theUnprintableBase;
}

bool WatchHandler::isExpandedIName(const QByteArray &iname) const
{
    return m_model->m_expandedINames.contains(iname);
}

QSet<QByteArray> WatchHandler::expandedINames() const
{
    return m_model->m_expandedINames;
}


////////////////////////////////////////////////////////////////////
//
// TypeFormatItem/List
//
////////////////////////////////////////////////////////////////////

TypeFormatItem::TypeFormatItem(const QString &display, int format)
    : display(display), format(format)
{}

void TypeFormatList::append(int format)
{
    append(TypeFormatItem(WatchModel::nameForFormat(format), format));
}

TypeFormatItem TypeFormatList::find(int format) const
{
    for (int i = 0; i != size(); ++i)
        if (at(i).format == format)
            return at(i);
    return TypeFormatItem();
}

////////////////////////////////////////////////////////////////////
//
// WatchItem
//
////////////////////////////////////////////////////////////////////

WatchItem::WatchItem()
    : fetchTriggered(false)
{}

WatchItem::WatchItem(const QByteArray &i, const QString &n)
{
    fetchTriggered = false;
    d.iname = i;
    d.name = n;
}

WatchItem::WatchItem(const WatchData &data)
    : d(data), fetchTriggered(false)
{
}

WatchItem::WatchItem(const GdbMi &data)
    : fetchTriggered(false)
{
    d.iname = data["iname"].data();

    GdbMi wname = data["wname"];
    if (wname.isValid()) // Happens (only) for watched expressions.
        d.name = QString::fromUtf8(QByteArray::fromHex(wname.data()));
    else
        d.name = QString::fromLatin1(data["name"].data());

    parseWatchData(data);

    if (wname.isValid())
        d.exp = d.name.toUtf8();
}

WatchItem *WatchItem::parentItem() const
{
    return dynamic_cast<WatchItem *>(parent());
}

const WatchModel *WatchItem::watchModel() const
{
    return static_cast<const WatchModel *>(model());
}

WatchModel *WatchItem::watchModel()
{
    return static_cast<WatchModel *>(model());
}

void WatchItem::parseWatchData(const GdbMi &input)
{
    auto itemHandler = [this](const WatchData &data) {
        d = data;
    };
    auto childHandler = [this](const WatchData &innerData, const GdbMi &innerInput) {
        WatchItem *item = new WatchItem(innerData);
        item->parseWatchData(innerInput);
        appendChild(item);
    };

    auto itemAdder = [this](const WatchData &data) {
        appendChild(new WatchItem(data));
    };

    auto arrayDecoder = [itemAdder](const WatchData &childTemplate,
            const QByteArray &encodedData, int encoding) {
        decodeArrayData(itemAdder, childTemplate, encodedData, encoding);
    };

    parseChildrenData(d, input, itemHandler, childHandler, arrayDecoder);
}

} // namespace Internal
} // namespace Debugger

#include "watchhandler.moc"<|MERGE_RESOLUTION|>--- conflicted
+++ resolved
@@ -1628,13 +1628,8 @@
 int WatchHandler::format(const QByteArray &iname) const
 {
     int result = AutomaticFormat;
-<<<<<<< HEAD
     if (const WatchItem *item = m_model->findItem(iname)) {
-        int result = theIndividualFormats.value(item->d.iname, AutomaticFormat);
-=======
-    if (const WatchData *item = m_model->findItem(iname)) {
-        result = theIndividualFormats.value(item->iname, AutomaticFormat);
->>>>>>> 28971701
+        result = theIndividualFormats.value(item->d.iname, AutomaticFormat);
         if (result == AutomaticFormat)
             result = theTypeFormats.value(stripForFormat(item->d.type), AutomaticFormat);
     }
