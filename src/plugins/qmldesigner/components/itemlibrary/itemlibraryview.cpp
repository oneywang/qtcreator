--- conflicted
+++ resolved
@@ -53,15 +53,11 @@
     if (m_widget.isNull())
             m_widget = new ItemLibraryWidget;
 
-<<<<<<< HEAD
-    return createWidgetInfo(m_widget.data(), QLatin1String("Library"), WidgetInfo::LeftPane, 0);
-=======
     return createWidgetInfo(m_widget.data(),
                             new WidgetInfo::ToolBarWidgetDefaultFactory<ItemLibraryWidget>(m_widget.data()),
                             QLatin1String("Library"),
                             WidgetInfo::LeftPane,
                             0);
->>>>>>> f409fdd6
 }
 
 void ItemLibraryView::modelAttached(Model *model)
