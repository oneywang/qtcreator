--- conflicted
+++ resolved
@@ -283,18 +283,14 @@
 {
     KitNode *node = new KitNode(k);
     m_parentLayout->addWidget(node->widget);
-<<<<<<< HEAD
     connect(node->widget, &KitManagerConfigWidget::dirty, [this, node] {
         if (m_autoRoot->children().contains(node)
                 || m_manualRoot->children().contains(node))
             node->update();
     });
-=======
-    connect(node->widget, SIGNAL(dirty()), this, SLOT(setDirty()));
     connect(node->widget, SIGNAL(isAutoDetectedChanged()),
             this, SLOT(isAutoDetectedChanged()));
 
->>>>>>> 28971701
     return node;
 }
 
