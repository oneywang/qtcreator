--- conflicted
+++ resolved
@@ -647,22 +647,15 @@
     m_helpEngine->setCurrentFilter(filterName);
     m_helpEngine->blockSignals(blocked);
 
-<<<<<<< HEAD
     QString addedDocs = m_helpEngine->customValue(QLatin1String("AddedDocs")).toString();
     if (!addedDocs.isEmpty()) {
         QStringList documentationToAdd = addedDocs.split(";");
-        foreach(QString item, documentationToAdd) {
-            needsSetup = true;
+        foreach (QString item, documentationToAdd)
             m_helpEngine->registerDocumentation(item);
-        }
         m_helpEngine->removeCustomValue(QLatin1String("AddedDocs"));
     }
 
-    if (needsSetup)
-        m_helpEngine->setupData();
-=======
     m_helpEngine->setupData();
->>>>>>> 2e82c14a
 
     updateFilterComboBox();
     m_bookmarkManager->setupBookmarkModels();
