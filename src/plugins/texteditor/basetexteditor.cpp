--- conflicted
+++ resolved
@@ -1404,20 +1404,12 @@
 
 void BaseTextEditorWidget::uppercaseSelection()
 {
-<<<<<<< HEAD
     d->transformSelection(&QString_toUpper);
-=======
-    transformSelection(&QString_toUpper);
->>>>>>> faeac783
 }
 
 void BaseTextEditorWidget::lowercaseSelection()
 {
-<<<<<<< HEAD
     d->transformSelection(&QString_toLower);
-=======
-    transformSelection(&QString_toLower);
->>>>>>> faeac783
 }
 
 void BaseTextEditorWidget::indent()
@@ -7007,11 +6999,7 @@
         if (startPos < endPos) {
             cursor.setPosition(startPos);
             cursor.setPosition(endPos, QTextCursor::KeepAnchor);
-<<<<<<< HEAD
             const QString &transformedText = method(m_document->textAt(startPos, endPos - startPos));
-=======
-            const QString &transformedText = method(d->m_document->textAt(startPos, endPos - startPos));
->>>>>>> faeac783
             if (transformedText != cursor.selectedText())
                 cursor.insertText(transformedText);
         }
