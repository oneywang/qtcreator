/****************************************************************************
**
** Copyright (C) 2014 Digia Plc and/or its subsidiary(-ies).
** Contact: http://www.qt-project.org/legal
**
** This file is part of Qt Creator.
**
** Commercial License Usage
** Licensees holding valid commercial Qt licenses may use this file in
** accordance with the commercial license agreement provided with the
** Software or, alternatively, in accordance with the terms contained in
** a written agreement between you and Digia.  For licensing terms and
** conditions see http://qt.digia.com/licensing.  For further information
** use the contact form at http://qt.digia.com/contact-us.
**
** GNU Lesser General Public License Usage
** Alternatively, this file may be used under the terms of the GNU Lesser
** General Public License version 2.1 as published by the Free Software
** Foundation and appearing in the file LICENSE.LGPL included in the
** packaging of this file.  Please review the following information to
** ensure the GNU Lesser General Public License version 2.1 requirements
** will be met: http://www.gnu.org/licenses/old-licenses/lgpl-2.1.html.
**
** In addition, as a special exception, Digia gives you certain additional
** rights.  These rights are described in the Digia Qt LGPL Exception
** version 1.1, included in the file LGPL_EXCEPTION.txt in this package.
**
****************************************************************************/

#include "cppcompletionassist.h"
#include "cppmodelmanager.h"
#include "cpptoolsplugin.h"
#include "cpptoolstestcase.h"

#include <texteditor/codeassist/iassistproposal.h>
#include <texteditor/convenience.h>
#include <texteditor/plaintexteditor.h>

#include <utils/changeset.h>
#include <utils/fileutils.h>

#include <QDebug>
#include <QDir>
#include <QTextDocument>
#include <QtTest>

/*!
    Tests for code completion.
 */
using namespace CPlusPlus;
using namespace CppTools;
using namespace CppTools::Internal;
using namespace TextEditor;
using namespace Core;

namespace {

typedef QByteArray _;

class CompletionTestCase : public CppTools::Tests::TestCase
{
public:
    CompletionTestCase(const QByteArray &sourceText, const QByteArray &textToInsert = QByteArray())
        : m_position(-1), m_editorWidget(0), m_textDocument(0), m_editor(0)
    {
        QVERIFY(succeededSoFar());
        m_succeededSoFar = false;

        m_source = sourceText;
        m_position = m_source.indexOf('@');
        QVERIFY(m_position != -1);
        m_source[m_position] = ' ';

        // Write source to file
        const QString fileName = QDir::tempPath() + QLatin1String("/file.h");
        QVERIFY(writeFile(fileName, m_source));

        // Open in editor
        m_editor = EditorManager::openEditor(fileName);
        QVERIFY(m_editor);
        closeEditorAtEndOfTestCase(m_editor);
        m_editorWidget = qobject_cast<TextEditor::BaseTextEditorWidget *>(m_editor->widget());
        QVERIFY(m_editorWidget);

        m_textDocument = m_editorWidget->document();

        // Get Document
        waitForFileInGlobalSnapshot(fileName);
        const Document::Ptr document = globalSnapshot().document(fileName);
        QVERIFY(document);
        QVERIFY(document->diagnosticMessages().isEmpty());

        m_snapshot.insert(document);

        if (!textToInsert.isEmpty())
            insertText(textToInsert);

        m_succeededSoFar = true;
    }

    QStringList getCompletions(bool *replaceAccessOperator = 0) const
    {
        QStringList completions;
        CppCompletionAssistInterface *ai
            = new CppCompletionAssistInterface(m_editorWidget->document(), m_position,
                                               m_editorWidget->baseTextDocument()->filePath(),
                                               ExplicitlyInvoked, m_snapshot,
                                               QStringList(), QStringList());
        CppCompletionAssistProcessor processor;
        IAssistProposal *proposal = processor.perform(ai);
        if (!proposal)
            return completions;
        IAssistProposalModel *model = proposal->model();
        if (!model)
            return completions;
        CppAssistProposalModel *listmodel = dynamic_cast<CppAssistProposalModel *>(model);
        if (!listmodel)
            return completions;

        const int pos = proposal->basePosition();
        const int length = m_position - pos;
        const QString prefix = Convenience::textAt(QTextCursor(m_editorWidget->document()), pos,
                                                   length);
        if (!prefix.isEmpty())
            listmodel->filter(prefix);
        if (listmodel->isSortable(prefix))
            listmodel->sort(prefix);

        for (int i = 0; i < listmodel->size(); ++i)
            completions << listmodel->text(i);

        if (replaceAccessOperator)
            *replaceAccessOperator = listmodel->m_replaceDotForArrow;

        return completions;
    }

    void insertText(const QByteArray &text)
    {
        Utils::ChangeSet change;
        change.insert(m_position, QLatin1String(text));
        QTextCursor cursor(m_textDocument);
        change.apply(&cursor);
        m_position += text.length();
    }

private:
    QByteArray m_source;
    int m_position;
    Snapshot m_snapshot;
    BaseTextEditorWidget *m_editorWidget;
    QTextDocument *m_textDocument;
    IEditor *m_editor;
};

} // anonymous namespace

void CppToolsPlugin::test_completion_basic_1()
{
    const QByteArray source =
            "class Foo\n"
            "{\n"
            "    void foo();\n"
            "    int m;\n"
            "};\n"
            "\n"
            "void func() {\n"
            "    Foo f;\n"
            "    @\n"
            "}";
    CompletionTestCase test(source);
    QVERIFY(test.succeededSoFar());

    QStringList basicCompletions = test.getCompletions();
    QVERIFY(!basicCompletions.contains(QLatin1String("foo")));
    QVERIFY(!basicCompletions.contains(QLatin1String("m")));
    QVERIFY(basicCompletions.contains(QLatin1String("Foo")));
    QVERIFY(basicCompletions.contains(QLatin1String("func")));
    QVERIFY(basicCompletions.contains(QLatin1String("f")));

    test.insertText("f.");

    QStringList memberCompletions = test.getCompletions();
    QVERIFY(memberCompletions.contains(QLatin1String("foo")));
    QVERIFY(memberCompletions.contains(QLatin1String("m")));
    QVERIFY(!memberCompletions.contains(QLatin1String("func")));
    QVERIFY(!memberCompletions.contains(QLatin1String("f")));
}

void CppToolsPlugin::test_completion_prefix_first_QTCREATORBUG_8737()
{
    const QByteArray source =
            "void f()\n"
            "{\n"
            "    int a_b_c, a_c, a_c_a;\n"
            "    @;\n"
            "}\n"
            ;
    CompletionTestCase test(source, "a_c");
    QVERIFY(test.succeededSoFar());

    QStringList completions = test.getCompletions();

    QVERIFY(completions.size() >= 2);
    QCOMPARE(completions.at(0), QLatin1String("a_c"));
    QCOMPARE(completions.at(1), QLatin1String("a_c_a"));
    QVERIFY(completions.contains(QLatin1String("a_b_c")));
}

void CppToolsPlugin::test_completion_prefix_first_QTCREATORBUG_9236()
{
    const QByteArray source =
            "class r_etclass\n"
            "{\n"
            "public:\n"
            "    int raEmTmber;\n"
            "    void r_e_t(int re_t)\n"
            "    {\n"
            "        int r_et;\n"
            "        int rETUCASE;\n"
            "        @\n"
            "    }\n"
            "};\n"
            ;
    CompletionTestCase test(source, "ret");
    QVERIFY(test.succeededSoFar());

    QStringList completions = test.getCompletions();
    QVERIFY(completions.size() >= 2);
    QCOMPARE(completions.at(0), QLatin1String("return"));
    QCOMPARE(completions.at(1), QLatin1String("rETUCASE"));
    QVERIFY(completions.contains(QLatin1String("r_etclass")));
    QVERIFY(completions.contains(QLatin1String("raEmTmber")));
    QVERIFY(completions.contains(QLatin1String("r_e_t")));
    QVERIFY(completions.contains(QLatin1String("re_t")));
    QVERIFY(completions.contains(QLatin1String("r_et")));
}

void CppToolsPlugin::test_completion_template_function()
{
    QFETCH(QByteArray, code);
    QFETCH(QStringList, expectedCompletions);

    CompletionTestCase test(code);
    QVERIFY(test.succeededSoFar());

    QStringList actualCompletions = test.getCompletions();
    QString errorPattern(QLatin1String("Completion not found: %1"));
    foreach (const QString &completion, expectedCompletions) {
        QByteArray errorMessage = errorPattern.arg(completion).toUtf8();
        QVERIFY2(actualCompletions.contains(completion), errorMessage.data());
    }
}

void CppToolsPlugin::test_completion_template_function_data()
{
    QTest::addColumn<QByteArray>("code");
    QTest::addColumn<QStringList>("expectedCompletions");

    QByteArray code;
    QStringList completions;

    code =
           "template <class tclass, typename tname, int tint>\n"
           "tname Hello(const tclass &e)\n"
           "{\n"
           "    tname e2 = e;\n"
           "    @\n"
           "}";

    completions.append(QLatin1String("tclass"));
    completions.append(QLatin1String("tname"));
    completions.append(QLatin1String("tint"));

    QTest::newRow("case: template parameters in template function body")
            << code << completions;

    completions.clear();

    code =
           "template <class tclass, typename tname, int tint>\n"
           "tname Hello(const tclass &e, @)\n"
           "{\n"
           "    tname e2 = e;\n"
           "}";

    completions.append(QLatin1String("tclass"));
    completions.append(QLatin1String("tname"));
    completions.append(QLatin1String("tint"));

    QTest::newRow("case: template parameters in template function parameters list")
            << code << completions;
}

void CppToolsPlugin::test_completion()
{
    QFETCH(QByteArray, code);
    QFETCH(QByteArray, prefix);
    QFETCH(QStringList, expectedCompletions);

    CompletionTestCase test(code, prefix);
    QVERIFY(test.succeededSoFar());

    QStringList actualCompletions = test.getCompletions();
    actualCompletions.sort();
    expectedCompletions.sort();

    QEXPECT_FAIL("enum_in_function_in_struct_in_function", "doesn't work", Abort);
    QCOMPARE(actualCompletions, expectedCompletions);
}

void CppToolsPlugin::test_completion_data()
{
    QTest::addColumn<QByteArray>("code");
    QTest::addColumn<QByteArray>("prefix");
    QTest::addColumn<QStringList>("expectedCompletions");

    QTest::newRow("forward_declarations_present") << _(
            "class Foo\n"
            "{\n"
            "    struct Bar;\n"
            "    int i;\n"
            "};\n"
            "\n"
            "struct Foo::Bar \n"
            "{\n"
            "    Bar() {}\n"
            "};\n"
            "\n"
            "@\n"
        ) << _("Foo::Bar::") << (QStringList()
            << QLatin1String("Bar"));

    QTest::newRow("inside_parentheses_c_style_conversion") << _(
            "class Base\n"
            "{\n"
            "    int i_base;\n"
            "};\n"
            "\n"
            "class Derived : public Base\n"
            "{\n"
            "    int i_derived;\n"
            "};\n"
            "\n"
            "void fun()\n"
            "{\n"
            "    Base *b = new Derived;\n"
            "    if (1)\n"
            "        @;\n"
            "}\n"
        ) << _("((Derived *)b)->") << (QStringList()
            << QLatin1String("Derived")
            << QLatin1String("Base")
            << QLatin1String("i_derived")
            << QLatin1String("i_base"));

    QTest::newRow("inside_parentheses_cast_operator_conversion") << _(
            "class Base\n"
            "{\n"
            "    int i_base;\n"
            "};\n"
            "\n"
            "class Derived : public Base\n"
            "{\n"
            "    int i_derived;\n"
            "};\n"
            "\n"
            "void fun()\n"
            "{\n"
            "    Base *b = new Derived;\n"
            "    if (1)\n"
            "        @;\n"
            "}\n"
        ) << _("(static_cast<Derived *>(b))->") << (QStringList()
            << QLatin1String("Derived")
            << QLatin1String("Base")
            << QLatin1String("i_derived")
            << QLatin1String("i_base"));

    QTest::newRow("template_1") << _(
            "template <class T>\n"
            "class Foo\n"
            "{\n"
            "    typedef T Type;\n"
            "    T foo();\n"
            "    T m;\n"
            "};\n"
            "\n"
            "void func() {\n"
            "    Foo f;\n"
            "    @\n"
            "}"
        ) << _("Foo::") << (QStringList()
              << QLatin1String("Foo")
              << QLatin1String("Type")
              << QLatin1String("foo")
              << QLatin1String("m"));

    QTest::newRow("template_2") << _(
            "template <class T>\n"
            "struct List\n"
            "{\n"
            "    T &at(int);\n"
            "};\n"
            "\n"
            "struct Tupple { int a; int b; };\n"
            "\n"
            "void func() {\n"
            "    List<Tupple> l;\n"
            "    @\n"
            "}"
        ) << _("l.at(0).") << (QStringList()
            << QLatin1String("Tupple")
            << QLatin1String("a")
            << QLatin1String("b"));

    QTest::newRow("template_3") << _(
            "template <class T>\n"
            "struct List\n"
            "{\n"
            "    T t;\n"
            "};\n"
            "\n"
            "struct Tupple { int a; int b; };\n"
            "\n"
            "void func() {\n"
            "    List<Tupple> l;\n"
            "    @\n"
            "}"
        ) << _("l.t.") << (QStringList()
            << QLatin1String("Tupple")
            << QLatin1String("a")
            << QLatin1String("b"));

    QTest::newRow("template_4") << _(
            "template <class T>\n"
            "struct List\n"
            "{\n"
            "    typedef T U;\n"
            "    U u;\n"
            "};\n"
            "\n"
            "struct Tupple { int a; int b; };\n"
            "\n"
            "void func() {\n"
            "    List<Tupple> l;\n"
            "    @\n"
            "}"
        ) << _("l.u.") << (QStringList()
            << QLatin1String("Tupple")
            << QLatin1String("a")
            << QLatin1String("b"));

    QTest::newRow("template_5") << _(
            "template <class T>\n"
            "struct List\n"
            "{\n"
            "    T u;\n"
            "};\n"
            "\n"
            "struct Tupple { int a; int b; };\n"
            "\n"
            "void func() {\n"
            "    typedef List<Tupple> LT;\n"
            "    LT l;"
            "    @\n"
            "}"
        ) << _("l.u.") << (QStringList()
            << QLatin1String("Tupple")
            << QLatin1String("a")
            << QLatin1String("b"));

    QTest::newRow("template_6") << _(
            "class Item\n"
            "{\n"
            "    int i;\n"
            "};\n"
            "\n"
            "template <typename T>\n"
            "class Container\n"
            "{\n"
            "    T get();\n"
            "};\n"
            "\n"
            "template <typename T> class Container;\n"
            "\n"
            "class ItemContainer: public Container<Item>\n"
            "{};\n"
            "ItemContainer container;\n"
            "@\n"
        ) << _("container.get().") << (QStringList()
            << QLatin1String("Item")
            << QLatin1String("i"));

    QTest::newRow("template_7") << _(
            "struct Test\n"
            "{\n"
            "   int i;\n"
            "};\n"
            "\n"
            "template<typename T>\n"
            "struct TemplateClass\n"
            "{\n"
            "    T* ptr;\n"
            "\n"
            "    typedef T element_type;\n"
            "    TemplateClass(T* t) : ptr(t) {}\n"
            "    element_type* operator->()\n"
            "    {\n"
            "        return ptr;\n"
            "    }\n"
            "};\n"
            "\n"
            "TemplateClass<Test> p(new Test);\n"
            "@\n"
        ) << _("p->") << (QStringList()
            << QLatin1String("Test")
            << QLatin1String("i"));

    QTest::newRow("type_of_pointer_is_typedef") << _(
            "typedef struct Foo\n"
            "{\n"
            "    int foo;\n"
            "} Foo;\n"
            "Foo *bar;\n"
            "@\n"
        ) << _("bar->") << (QStringList()
            << QLatin1String("Foo")
            << QLatin1String("foo"));

    QTest::newRow("instantiate_full_specialization") << _(
            "template<typename T>\n"
            "struct Template\n"
            "{\n"
            "   int templateT_i;\n"
            "};\n"
            "\n"
            "template<>\n"
            "struct Template<char>\n"
            "{\n"
            "    int templateChar_i;\n"
            "};\n"
            "\n"
            "Template<char> templateChar;\n"
            "@\n"
        ) << _("templateChar.") << (QStringList()
            << QLatin1String("Template")
            << QLatin1String("templateChar_i"));

    QTest::newRow("template_as_base: base as template directly") << _(
            "class Data { int dataMember; };\n"
            "template <class T> class Other : public T { int otherMember; };\n"
            "\n"
            "void func() {\n"
            "    Other<Data> c;\n"
            "    @\n"
            "}"
        ) << _("c.") << (QStringList()
            << QLatin1String("Data")
            << QLatin1String("dataMember")
            << QLatin1String("Other")
            << QLatin1String("otherMember"));

    QTest::newRow("template_as_base: base as class template") << _(
            "class Data { int dataMember; };\n"
            "template <class T> class Other : public T { int otherMember; };\n"
            "template <class T> class More : public Other<T> { int moreMember; };\n"
            "\n"
            "void func() {\n"
            "    More<Data> c;\n"
            "    @\n"
            "}"
        ) << _("c.") << (QStringList()
            << QLatin1String("Data")
            << QLatin1String("dataMember")
            << QLatin1String("Other")
            << QLatin1String("otherMember")
            << QLatin1String("More")
            << QLatin1String("moreMember"));

    QTest::newRow("template_as_base: base as globally qualified class template") << _(
            "class Data { int dataMember; };\n"
            "template <class T> class Other : public T { int otherMember; };\n"
            "template <class T> class More : public ::Other<T> { int moreMember; };\n"
            "\n"
            "void func() {\n"
            "    More<Data> c;\n"
            "    @\n"
            "}"
        ) << _("c.") << (QStringList()
            << QLatin1String("Data")
            << QLatin1String("dataMember")
            << QLatin1String("Other")
            << QLatin1String("otherMember")
            << QLatin1String("More")
            << QLatin1String("moreMember"));

    QTest::newRow("template_as_base: base as namespace qualified class template") << _(
            "class Data { int dataMember; };\n"
            "namespace NS {\n"
            "template <class T> class Other : public T { int otherMember; };\n"
            "}\n"
            "template <class T> class More : public NS::Other<T> { int moreMember; };\n"
            "\n"
            "void func() {\n"
            "    More<Data> c;\n"
            "    @\n"
            "}"
        ) << _("c.") << (QStringList()
            << QLatin1String("Data")
            << QLatin1String("dataMember")
            << QLatin1String("Other")
            << QLatin1String("otherMember")
            << QLatin1String("More")
            << QLatin1String("moreMember"));

    QTest::newRow("template_as_base: base as nested template name") << _(
            "class Data { int dataMember; };\n"
            "namespace NS {\n"
            "template <class T> class Delegate { typedef Data<T> Type; };\n"
            "}\n"
            "template <class T> class Final : public NS::Delegate<T>::Type { int finalMember; };\n"
            "\n"
            "void func() {\n"
            "    Final<Data> c;\n"
            "    @\n"
            "}"
        ) << _("c.") << (QStringList()
            << QLatin1String("Data")
            << QLatin1String("dataMember")
            << QLatin1String("Final")
            << QLatin1String("finalMember"));

    QTest::newRow("template_as_base: base as nested template name in non-template") << _(
            "class Data { int dataMember; };\n"
            "namespace NS {\n"
            "template <class T> class Delegate { typedef Data<T> Type; };\n"
            "}\n"
            "class Final : public NS::Delegate<Data>::Type { int finalMember; };\n"
            "\n"
            "void func() {\n"
            "    Final c;\n"
            "    @\n"
            "}"
        ) << _("c.") << (QStringList()
            << QLatin1String("Data")
            << QLatin1String("dataMember")
            << QLatin1String("Final")
            << QLatin1String("finalMember"));

    QTest::newRow("template_as_base: base as template name in non-template") << _(
            "class Data { int dataMember; };\n"
            "namespace NS {\n"
            "template <class T> class Other : public T { int otherMember; };\n"
            "}\n"
            "class Final : public NS::Other<Data> { int finalMember; };\n"
            "\n"
            "void func() {\n"
            "    Final c;\n"
            "    @\n"
            "}"
        ) << _("c.") << (QStringList()
            << QLatin1String("Data")
            << QLatin1String("dataMember")
            << QLatin1String("Final")
            << QLatin1String("finalMember")
            << QLatin1String("Other")
            << QLatin1String("otherMember"));

    QTest::newRow("use_global_identifier_as_base_class: derived as global and base as global") << _(
            "struct Global\n"
            "{\n"
            "    int int_global;\n"
            "};\n"
            "\n"
            "struct Final : ::Global\n"
            "{\n"
            "   int int_final;\n"
            "};\n"
            "\n"
            "Final c;\n"
            "@\n"
        ) << _("c.") << (QStringList()
            << QLatin1String("int_global")
            << QLatin1String("int_final")
            << QLatin1String("Final")
            << QLatin1String("Global"));

    QTest::newRow("use_global_identifier_as_base_class: derived is inside namespace. "
                  "base as global") << _(
            "struct Global\n"
            "{\n"
            "    int int_global;\n"
            "};\n"
            "\n"
            "namespace NS\n"
            "{\n"
            "struct Final : ::Global\n"
            "{\n"
            "   int int_final;\n"
            "};\n"
            "}\n"
            "\n"
            "NS::Final c;\n"
            "@\n"
        ) << _("c.") << (QStringList()
            << QLatin1String("int_global")
            << QLatin1String("int_final")
            << QLatin1String("Final")
            << QLatin1String("Global"));

    QTest::newRow("use_global_identifier_as_base_class: derived is enclosed by template. "
                  "base as global") << _(
            "struct Global\n"
            "{\n"
            "    int int_global;\n"
            "};\n"
            "\n"
            "template <typename T>\n"
            "struct Enclosing\n"
            "{\n"
            "struct Final : ::Global\n"
            "{\n"
            "   int int_final;\n"
            "};\n"
            "};\n"
            "\n"
            "Enclosing<int>::Final c;\n"
            "@\n"
        ) << _("c.") << (QStringList()
            << QLatin1String("int_global")
            << QLatin1String("int_final")
            << QLatin1String("Final")
            << QLatin1String("Global"));

    QTest::newRow("base_class_has_name_the_same_as_derived: base class is derived class") << _(
            "struct A : A\n"
            "{\n"
            "   int int_a;\n"
            "};\n"
            "\n"
            "A c;\n"
            "@\n"
        ) << _("c.") << (QStringList()
            << QLatin1String("int_a")
            << QLatin1String("A"));

    QTest::newRow("base_class_has_name_the_same_as_derived: base class is derived class. "
                  "class is in namespace") << _(
            "namespace NS\n"
            "{\n"
            "struct A : A\n"
            "{\n"
            "   int int_a;\n"
            "};\n"
            "}\n"
            "\n"
            "NS::A c;\n"
            "@\n"
        ) << _("c.") << (QStringList()
            << QLatin1String("int_a")
            << QLatin1String("A"));

    QTest::newRow("base_class_has_name_the_same_as_derived: base class is derived class. "
                  "class is in namespace. use scope operator for base class") << _(
            "namespace NS\n"
            "{\n"
            "struct A : NS::A\n"
            "{\n"
            "   int int_a;\n"
            "};\n"
            "}\n"
            "\n"
            "NS::A c;\n"
            "@\n"
        ) << _("c.") << (QStringList()
            << QLatin1String("int_a")
            << QLatin1String("A"));

    QTest::newRow("base_class_has_name_the_same_as_derived: base class has the same name as "
                  "derived but in different namespace") << _(
            "namespace NS1\n"
            "{\n"
            "struct A\n"
            "{\n"
            "   int int_ns1_a;\n"
            "};\n"
            "}\n"
            "namespace NS2\n"
            "{\n"
            "struct A : NS1::A\n"
            "{\n"
            "   int int_ns2_a;\n"
            "};\n"
            "}\n"
            "\n"
            "NS2::A c;\n"
            "@\n"
        ) << _("c.") << (QStringList()
            << QLatin1String("int_ns1_a")
            << QLatin1String("int_ns2_a")
            << QLatin1String("A"));

    QTest::newRow("base_class_has_name_the_same_as_derived: base class has the same name as "
                  "derived (in namespace) but is nested by different class") << _(
            "struct Enclosing\n"
            "{\n"
            "struct A\n"
            "{\n"
            "   int int_enclosing_a;\n"
            "};\n"
            "};\n"
            "namespace NS2\n"
            "{\n"
            "struct A : Enclosing::A\n"
            "{\n"
            "   int int_ns2_a;\n"
            "};\n"
            "}\n"
            "\n"
            "NS2::A c;\n"
            "@\n"
        ) << _("c.") << (QStringList()
            << QLatin1String("int_enclosing_a")
            << QLatin1String("int_ns2_a")
            << QLatin1String("A"));

    QTest::newRow("base_class_has_name_the_same_as_derived: base class has the same name as "
                  "derived (nested) but is nested by different class") << _(
            "struct EnclosingBase\n"
            "{\n"
            "struct A\n"
            "{\n"
            "   int int_enclosing_base_a;\n"
            "};\n"
            "};\n"
            "struct EnclosingDerived\n"
            "{\n"
            "struct A : EnclosingBase::A\n"
            "{\n"
            "   int int_enclosing_derived_a;\n"
            "};\n"
            "};\n"
            "\n"
            "EnclosingDerived::A c;\n"
            "@\n"
        ) << _("c.") << (QStringList()
            << QLatin1String("int_enclosing_base_a")
            << QLatin1String("int_enclosing_derived_a")
            << QLatin1String("A"));

    QTest::newRow("base_class_has_name_the_same_as_derived: base class is derived class. "
                  "class is a template") << _(
            "template <typename T>\n"
            "struct A : A\n"
            "{\n"
            "   int int_a;\n"
            "};\n"
            "\n"
            "A<int> c;\n"
            "@\n"
        ) << _("c.") << (QStringList()
            << QLatin1String("int_a")
            << QLatin1String("A"));

    QTest::newRow("cyclic_inheritance: direct cyclic inheritance") << _(
            "struct B;\n"
            "struct A : B { int _a; };\n"
            "struct B : A { int _b; };\n"
            "\n"
            "A c;\n"
            "@\n"
        ) << _("c.") << (QStringList()
            << QLatin1String("A")
            << QLatin1String("_a")
            << QLatin1String("B")
            << QLatin1String("_b"));

    QTest::newRow("cyclic_inheritance: indirect cyclic inheritance") << _(
            "struct C;\n"
            "struct A : C { int _a; };\n"
            "struct B : A { int _b; };\n"
            "struct C : B { int _c; };\n"
            "\n"
            "A c;\n"
            "@\n"
        ) << _("c.") << (QStringList()
            << QLatin1String("A")
            << QLatin1String("_a")
            << QLatin1String("B")
            << QLatin1String("_b")
            << QLatin1String("C")
            << QLatin1String("_c"));

    QTest::newRow("cyclic_inheritance: indirect cyclic inheritance") << _(
            "struct B;\n"
            "struct A : B { int _a; };\n"
            "struct C { int _c; };\n"
            "struct B : C, A { int _b; };\n"
            "\n"
            "A c;\n"
            "@\n"
        ) << _("c.") << (QStringList()
            << QLatin1String("A")
            << QLatin1String("_a")
            << QLatin1String("B")
            << QLatin1String("_b")
            << QLatin1String("C")
            << QLatin1String("_c"));

    QTest::newRow("cyclic_inheritance: direct cyclic inheritance with templates") << _(
            "template< typename T > struct C;\n"
            "template< typename T, typename S > struct D : C< S >\n"
            "{\n"
            "   T _d_t;\n"
            "   S _d_s;\n"
            "};\n"
            "template< typename T > struct C : D< T, int >\n"
            "{\n"
            "   T _c_t;\n"
            "};\n"
            "\n"
            "D<int, float> c;\n"
            "@\n"
        ) << _("c.") << (QStringList()
            << QLatin1String("D")
            << QLatin1String("_d_t")
            << QLatin1String("_d_s")
            << QLatin1String("C")
            << QLatin1String("_c_t"));

    QTest::newRow("cyclic_inheritance: indirect cyclic inheritance with templates") << _(
            "template< typename T > struct C;\n"
            "template< typename T, typename S > struct D : C< S >\n"
            "{\n"
            "   T _d_t;\n"
            "   S _d_s;\n"
            "};\n"
            "template< typename T > struct B : D< T, int >\n"
            "{\n"
            "   T _b_t;\n"
            "};\n"
            "template< typename T > struct C : B<T>\n"
            "{\n"
            "   T _c_t;\n"
            "};\n"
            "\n"
            "D<int, float> c;\n"
            "@\n"
        ) << _("c.") << (QStringList()
            << QLatin1String("D")
            << QLatin1String("_d_t")
            << QLatin1String("_d_s")
            << QLatin1String("C")
            << QLatin1String("_c_t")
            << QLatin1String("B")
            << QLatin1String("_b_t"));

    QTest::newRow("cyclic_inheritance: direct cyclic inheritance with templates. "
                  "more complex situation") << _(
           "namespace NS\n"
           "{\n"
           "template <typename T> struct SuperClass\n"
           "{\n"
           "    typedef T Type;\n"
           "    Type super_class_type;\n"
           "};\n"
           "}\n"
           "\n"
           "template <typename T>\n"
           "struct Class;\n"
           "\n"
           "template <typename T, typename S>\n"
           "struct ClassRecurse : Class<S>\n"
           "{\n"
           "    T class_recurse_t;\n"
           "    S class_recurse_s;\n"
           "};\n"
           "\n"
           "template <typename T>\n"
           "struct Class : ClassRecurse< T, typename ::NS::SuperClass<T>::Type >\n"
           "{\n"
           "    T class_t;\n"
           "};\n"
           "\n"
           "Class<int> c;\n"
           "@\n"
        ) << _("c.") << (QStringList()
            << QLatin1String("Class")
            << QLatin1String("ClassRecurse")
            << QLatin1String("class_t")
            << QLatin1String("class_recurse_s")
            << QLatin1String("class_recurse_t"));

    QTest::newRow("enclosing_template_class: nested class with enclosing template class") << _(
            "template<typename T>\n"
            "struct Enclosing\n"
            "{\n"
            "    struct Nested { int int_nested; }; \n"
            "    int int_enclosing;\n"
            "};\n"
            "\n"
            "Enclosing<int>::Nested c;"
            "@\n"
        ) << _("c.") << (QStringList()
            << QLatin1String("Nested")
            << QLatin1String("int_nested"));

    QTest::newRow("enclosing_template_class: nested template class with enclosing template "
                  "class") << _(
            "template<typename T>\n"
            "struct Enclosing\n"
            "{\n"
            "    template<typename T> struct Nested { int int_nested; }; \n"
            "    int int_enclosing;\n"
            "};\n"
            "\n"
            "Enclosing<int>::Nested<int> c;"
            "@\n"
        ) << _("c.") << (QStringList()
            << QLatin1String("Nested")
            << QLatin1String("int_nested"));

    QTest::newRow("instantiate_nested_class_when_enclosing_is_template") << _(
            "struct Foo \n"
            "{\n"
            "    int foo_i;\n"
            "};\n"
            "\n"
            "template <typename T>\n"
            "struct Enclosing\n"
            "{\n"
            "    struct Nested\n"
            "    {\n"
            "        T nested_t;\n"
            "    } nested;\n"
            "\n"
            "    T enclosing_t;\n"
            "};\n"
            "\n"
            "Enclosing<Foo> enclosing;\n"
            "@\n"
        ) << _("enclosing.nested.nested_t.") << (QStringList()
            << QLatin1String("Foo")
            << QLatin1String("foo_i"));

    QTest::newRow("instantiate_nested_of_nested_class_when_enclosing_is_template") << _(
            "struct Foo \n"
            "{\n"
            "    int foo_i;\n"
            "};\n"
            "\n"
            "template <typename T>\n"
            "struct Enclosing\n"
            "{\n"
            "    struct Nested\n"
            "    {\n"
            "        T nested_t;\n"
            "        struct NestedNested\n"
            "        {\n"
            "            T nestedNested_t;\n"
            "        } nestedNested;\n"
            "    } nested;\n"
            "\n"
            "    T enclosing_t;\n"
            "};\n"
            "\n"
            "Enclosing<Foo> enclosing;\n"
            "@\n"
        ) << _("enclosing.nested.nestedNested.nestedNested_t.") << (QStringList()
            << QLatin1String("Foo")
            << QLatin1String("foo_i"));

    QTest::newRow("instantiate_template_with_default_argument_type") << _(
            "struct Foo\n"
            "{\n"
            "    int bar;\n"
            "};\n"
            "\n"
            "template <typename T = Foo>\n"
            "struct Template\n"
            "{\n"
            "    T t;\n"
            "};\n"
            "\n"
            "Template<> templateWithDefaultTypeOfArgument;\n"
            "@\n"
        ) << _("templateWithDefaultTypeOfArgument.t.") << (QStringList()
            << QLatin1String("Foo")
            << QLatin1String("bar"));

    QTest::newRow("instantiate_template_with_default_argument_type_as_template") << _(
            "struct Foo\n"
            "{\n"
            "    int bar;\n"
            "};\n"
            "\n"
            "template <typename T>\n"
            "struct TemplateArg\n"
            "{\n"
            "    T t;\n"
            "};\n"
            "template <typename T, typename S = TemplateArg<T> >\n"
            "struct Template\n"
            "{\n"
            "    S s;\n"
            "};\n"
            "\n"
            "Template<Foo> templateWithDefaultTypeOfArgument;\n"
            "@\n"
        ) << _("templateWithDefaultTypeOfArgument.s.t.") << (QStringList()
            << QLatin1String("Foo")
            << QLatin1String("bar"));

    QTest::newRow("typedef_of_pointer") << _(
            "struct Foo { int bar; };\n"
            "typedef Foo *FooPtr;\n"
            "void main()\n"
            "{\n"
            "   FooPtr ptr;\n"
            "   @\n"
            "}"
        ) << _("ptr->") << (QStringList()
            << QLatin1String("Foo")
            << QLatin1String("bar"));

    QTest::newRow("typedef_of_pointer_inside_function") << _(
            "struct Foo { int bar; };\n"
            "void f()\n"
            "{\n"
            "   typedef Foo *FooPtr;\n"
            "   FooPtr ptr;\n"
            "   @\n"
            "}"
        ) << _("ptr->") << (QStringList()
            << QLatin1String("Foo")
            << QLatin1String("bar"));

    QTest::newRow("typedef_is_inside_function_before_declaration_block") << _(
            "struct Foo { int bar; };\n"
            "void f()\n"
            "{\n"
            "   typedef Foo *FooPtr;\n"
            "   if (true) {\n"
            "       FooPtr ptr;\n"
            "       @\n"
            "   }"
            "}"
        ) << _("ptr->") << (QStringList()
            << QLatin1String("Foo")
            << QLatin1String("bar"));

    QTest::newRow("resolve_complex_typedef_with_template") << _(
            "template <typename T>\n"
            "struct Template2\n"
            "{\n"
            "    typedef typename T::template Template1<T>::TT TemplateTypedef;\n"
            "    TemplateTypedef templateTypedef;\n"
            "};\n"
            "struct Foo\n"
            "{\n"
            "    int bar;\n"
            "    template <typename T>\n"
            "    struct Template1\n"
            "    {\n"
            "        typedef T TT;\n"
            "    };\n"
            "};\n"
            "void fun()\n"
            "{\n"
            "    Template2<Foo> template2;\n"
            "    @\n"
            "}\n"
        ) << _("template2.templateTypedef.") << (QStringList()
            << QLatin1String("Foo")
            << QLatin1String("bar")
            << QLatin1String("Template1"));

    QTest::newRow("template_specialization_with_pointer") << _(
            "template <typename T>\n"
            "struct Template\n"
            "{\n"
            "    T variable;\n"
            "};\n"
            "template <typename T>\n"
            "struct Template<T *>\n"
            "{\n"
            "    T *pointer;\n"
            "};\n"
            "Template<int*> templ;\n"
            "@\n"
        ) << _("templ.") << (QStringList()
            << QLatin1String("Template")
            << QLatin1String("pointer"));

    QTest::newRow("typedef_using_templates1") << _(
            "namespace NS1\n"
            "{\n"
            "template<typename T>\n"
            "struct NS1Struct\n"
            "{\n"
            "    typedef T *pointer;\n"
            "    pointer bar;\n"
            "};\n"
            "}\n"
            "namespace NS2\n"
            "{\n"
            "using NS1::NS1Struct;\n"
            "\n"
            "template <typename T>\n"
            "struct NS2Struct\n"
            "{\n"
            "    typedef NS1Struct<T> NS1StructTypedef;\n"
            "    typedef typename NS1StructTypedef::pointer pointer;\n"
            "    pointer p;\n"
            "};\n"
            "}\n"
            "struct Foo\n"
            "{\n"
            "    int bar;\n"
            "};\n"
            "void fun()\n"
            "{\n"
            "    NS2::NS2Struct<Foo> s;\n"
            "    @\n"
            "}\n"
        ) << _("s.p->") << (QStringList()
            << QLatin1String("Foo")
            << QLatin1String("bar"));

    QTest::newRow("typedef_using_templates2") << _(
            "namespace NS1\n"
            "{\n"
            "template<typename T>\n"
            "struct NS1Struct\n"
            "{\n"
            "    typedef T *pointer;\n"
            "    pointer bar;\n"
            "};\n"
            "}\n"
            "namespace NS2\n"
            "{\n"
            "using NS1::NS1Struct;\n"
            "\n"
            "template <typename T>\n"
            "struct NS2Struct\n"
            "{\n"
            "    typedef NS1Struct<T> NS1StructTypedef;\n"
            "    typedef typename NS1StructTypedef::pointer pointer;\n"
            "    pointer p;\n"
            "};\n"
            "}\n"
            "struct Foo\n"
            "{\n"
            "    int bar;\n"
            "};\n"
            "void fun()\n"
            "{\n"
            "    NS2::NS2Struct<Foo>::pointer p;\n"
            "    @\n"
            "}\n"
        ) << _("p->") << (QStringList()
            << QLatin1String("Foo")
            << QLatin1String("bar"));

    QTest::newRow("namespace_alias_with_many_namespace_declarations") << _(
            "namespace NS1\n"
            "{\n"
            "namespace NS2\n"
            "{\n"
            "struct Foo1\n"
            "{\n"
            "    int bar1;\n"
            "};\n"
            "}\n"
            "}\n"
            "namespace NS1\n"
            "{\n"
            "namespace NS2\n"
            "{\n"
            "struct Foo2\n"
            "{\n"
            "    int bar2;\n"
            "};\n"
            "}\n"
            "}\n"
            "namespace NS = NS1::NS2;\n"
            "int main()\n"
            "{\n"
            "    @\n"
            "}\n"
        ) << _("NS::") << (QStringList()
            << QLatin1String("Foo1")
            << QLatin1String("Foo2"));

    QTest::newRow("QTCREATORBUG9098") << _(
            "template <typename T>\n"
            "class B\n"
            "{\n"
            "public:\n"
            "    C<T> c;\n"
            "};\n"
            "template <typename T>\n"
            "class A\n"
            "{\n"
            "public:\n"
            "    B<T> b;\n"
            "    void fun()\n"
            "    {\n"
            "       @\n"
            "    }\n"
            "};\n"
        ) << _("b.") << (QStringList()
            << QLatin1String("c")
            << QLatin1String("B"));

    QTest::newRow("type_and_using_declaration: type and using declaration inside function") << _(
            "namespace NS\n"
            "{\n"
            "struct C { int m; };\n"
            "}\n"
            "void foo()\n"
            "{\n"
            "    using NS::C;\n"
            "    C c;\n"
            "    @\n"
            "}\n"
        ) << _("c.") << (QStringList()
            << QLatin1String("C")
            << QLatin1String("m"));

    QTest::newRow("type_and_using_declaration: type and using declaration in global "
                  "namespace") << _(
            "namespace NS\n"
            "{\n"
            "struct C { int m; };\n"
            "}\n"
            "using NS::C;\n"
            "void foo()\n"
            "{\n"
            "    C c;\n"
            "    @\n"
            "}\n"
        ) << _("c.") << (QStringList()
            << QLatin1String("C")
            << QLatin1String("m"));

    QTest::newRow("type_and_using_declaration: type in global namespace and using declaration in "
                  "NS namespace") << _(
            "struct C { int m; };\n"
            "namespace NS\n"
            "{\n"
            "   using ::C;\n"
            "   void foo()\n"
            "   {\n"
            "       C c;\n"
            "       @\n"
            "   }\n"
            "}\n"
        ) << _("c.") << (QStringList()
            << QLatin1String("C")
            << QLatin1String("m"));

    QTest::newRow("type_and_using_declaration: type in global namespace and using declaration "
                  "inside function in NS namespace") << _(
            "struct C { int m; };\n"
            "namespace NS\n"
            "{\n"
            "   void foo()\n"
            "   {\n"
            "       using ::C;\n"
            "       C c;\n"
            "       @\n"
            "   }\n"
            "}\n"
        ) << _("c.") << (QStringList()
            << QLatin1String("C")
            << QLatin1String("m"));

    QTest::newRow("type_and_using_declaration: type inside namespace NS1 and using declaration in "
                  "function inside NS2 namespace") << _(
            "namespace NS1\n"
            "{\n"
            "struct C { int m; };\n"
            "}\n"
            "namespace NS2\n"
            "{\n"
            "   void foo()\n"
            "   {\n"
            "       using NS1::C;\n"
            "       C c;\n"
            "       @\n"
            "   }\n"
            "}\n"
        ) << _("c.") << (QStringList()
            << QLatin1String("C")
            << QLatin1String("m"));

    QTest::newRow("type_and_using_declaration: type inside namespace NS1 and using declaration "
                  "inside NS2 namespace") << _(
            "namespace NS1\n"
            "{\n"
            "struct C { int m; };\n"
            "}\n"
            "namespace NS2\n"
            "{\n"
            "   using NS1::C;\n"
            "   void foo()\n"
            "   {\n"
            "       C c;\n"
            "       @\n"
            "   }\n"
            "}\n"
        ) << _("c.") << (QStringList()
            << QLatin1String("C")
            << QLatin1String("m"));

    QTest::newRow("instantiate_template_with_anonymous_class") << _(
            "template <typename T>\n"
            "struct S\n"
            "{\n"
            "    union { int i; char c; };\n"
            "};\n"
            "void fun()\n"
            "{\n"
            "   S<int> s;\n"
            "   @\n"
            "}\n"
        ) << _("s.") << (QStringList()
            << QLatin1String("S")
            << QLatin1String("i")
            << QLatin1String("c"));

    QTest::newRow("instantiate_template_function") << _(
            "template <typename T>\n"
            "T* templateFunction() { return 0; }\n"
            "struct A { int a; };\n"
            "void foo()\n"
            "{\n"
            "   @\n"
            "}\n"
        ) << _("templateFunction<A>()->") << (QStringList()
            << QLatin1String("A")
            << QLatin1String("a"));

    QTest::newRow("nested_class_declaration_with_object_name_inside_function") << _(
            "int foo()\n"
            "{\n"
            "    struct Nested\n"
            "    {\n"
            "        int i;\n"
            "    } n;\n"
            "    @;\n"
            "}\n"
        ) << _("n.") << (QStringList()
            << QLatin1String("Nested")
            << QLatin1String("i"));

    QTest::newRow("nested_anonymous_class_QTCREATORBUG10876_1") << _(
            "struct EnclosingStruct\n"
            "{\n"
            "   int memberOfEnclosingStruct;\n"
            "   struct\n"
            "   {\n"
            "       int memberNestedAnonymousClass;\n"
            "   };\n"
            "   void fun()\n"
            "   {\n"
            "       @\n"
            "   }\n"
            "};\n"
        ) << _("member") << (QStringList()
            << QLatin1String("memberNestedAnonymousClass")
            << QLatin1String("memberOfEnclosingStruct"));

    QTest::newRow("nested_anonymous_class_QTCREATORBUG10876_2") << _(
            "struct EnclosingStruct\n"
            "{\n"
            "   int memberOfEnclosingStruct;\n"
            "   struct\n"
            "   {\n"
            "       int memberOfNestedAnonymousClass;\n"
            "       struct\n"
            "       {\n"
            "           int memberOfNestedOfNestedAnonymousClass;\n"
            "       };\n"
            "   };\n"
            "   void fun()\n"
            "   {\n"
            "       @\n"
            "   }\n"
            "};\n"
        ) << _("member") << (QStringList()
            << QLatin1String("memberOfNestedAnonymousClass")
            << QLatin1String("memberOfNestedOfNestedAnonymousClass")
            << QLatin1String("memberOfEnclosingStruct"));

    QTest::newRow("nested_anonymous_class_QTCREATORBUG10876_3") << _(
            "struct EnclosingStruct\n"
            "{\n"
            "   int memberOfEnclosingStruct;\n"
            "   struct\n"
            "   {\n"
            "       int memberOfNestedAnonymousClass;\n"
            "       struct\n"
            "       {\n"
            "           int memberOfNestedOfNestedAnonymousClass;\n"
            "       } nestedOfNestedAnonymousClass;\n"
            "   };\n"
            "   void fun()\n"
            "   {\n"
            "       @\n"
            "   }\n"
            "};\n"
        ) << _("nestedOfNestedAnonymousClass.") << (QStringList()
            << QLatin1String("memberOfNestedOfNestedAnonymousClass"));

    QTest::newRow("nested_anonymous_class_inside_function") << _(
            "void fun()\n"
            "{\n"
            "   union\n"
            "   {\n"
            "       int foo1;\n"
            "       int foo2;\n"
            "   };\n"
            "   @\n"
            "}\n"
        ) << _("foo") << (QStringList()
            << QLatin1String("foo1")
            << QLatin1String("foo2"));

    QTest::newRow("crash_cloning_template_class_QTCREATORBUG9329") << _(
            "struct A {};\n"
            "template <typename T>\n"
            "struct Templ {};\n"
            "struct B : A, Templ<A>\n"
            "{\n"
            "   int f()\n"
            "   {\n"
            "       @\n"
            "   }\n"
            "};\n"
        ) << _("this->") << (QStringList()
            << QLatin1String("A")
            << QLatin1String("B")
            << QLatin1String("Templ")
            << QLatin1String("f"));

    QTest::newRow("recursive_auto_declarations1_QTCREATORBUG9503") << _(
            "void f()\n"
            "{\n"
            "    auto object2 = object1;\n"
            "    auto object1 = object2;\n"
            "    @;\n"
            "}\n"
        ) << _("object1.") << (QStringList());

    QTest::newRow("recursive_auto_declarations2_QTCREATORBUG9503") << _(
            "void f()\n"
            "{\n"
            "    auto object3 = object1;\n"
            "    auto object2 = object3;\n"
            "    auto object1 = object2;\n"
            "    @;\n"
            "}\n"
        ) << _("object1.") << (QStringList());

    QTest::newRow("recursive_typedefs_declarations1") << _(
            "void f()\n"
            "{\n"
            "    typedef A B;\n"
            "    typedef B A;\n"
            "    A a;\n"
            "    @;\n"
            "}\n"
        ) << _("a.") << (QStringList());

    QTest::newRow("recursive_typedefs_declarations2") << _(
            "void f()\n"
            "{\n"
            "    typedef A C;\n"
            "    typedef C B;\n"
            "    typedef B A;\n"
            "    A a;\n"
            "    @;\n"
            "}\n"
        ) << _("a.") << (QStringList());

    QTest::newRow("recursive_using_declarations1") << _(
            "void f()\n"
            "{\n"
            "    using B = A;\n"
            "    using A = B;\n"
            "    A a;\n"
            "    @;\n"
            "}\n"
        ) << _("a.") << (QStringList());

    QTest::newRow("recursive_using_declarations2") << _(
            "void f()\n"
            "{\n"
            "    using C = A;\n"
            "    using B = C;\n"
            "    using A = B;\n"
            "    A a;\n"
            "    @;\n"
            "}\n"
        ) << _("a.") << (QStringList());

    QTest::newRow("recursive_using_typedef_declarations") << _(
            "void f()\n"
            "{\n"
            "    using B = A;\n"
            "    typedef B A;\n"
            "    A a;\n"
            "    @;\n"
            "}\n"
        ) << _("a.") << (QStringList());

    QTest::newRow("recursive_typedefs_in_templates1") << _(
            "template<typename From>\n"
            "struct simplify_type {\n"
            "    typedef From SimpleType;\n"
            "};\n"
            "\n"
            "template<class To, class From>\n"
            "struct cast_retty {\n"
            "    typedef typename cast_retty_wrap<To, From,\n"
            "                     typename simplify_type<From>::SimpleType>::ret_type ret_type;\n"
            "};\n"
            "\n"
            "template<class To, class From, class SimpleFrom>\n"
            "struct cast_retty_wrap {\n"
            "    typedef typename cast_retty<To, SimpleFrom>::ret_type ret_type;\n"
            "};\n"
            "\n"
            "void f()\n"
            "{\n"
            "    @;\n"
            "}\n"
        ) << _("cast_retty<T1, T2>::ret_type.") << (QStringList());

    QTest::newRow("recursive_typedefs_in_templates2") << _(
            "template<class T>\n"
            "struct recursive {\n"
            "  typedef typename recursive<T>::ret_type ret_type;\n"
            "};\n"
            "\n"
            "void f()\n"
            "{\n"
            "    @;\n"
            "}\n"
        ) << _("recursive<T1>::ret_type.foo") << (QStringList());

    QTest::newRow("class_declaration_inside_function_or_block_QTCREATORBUG3620: "
                  "class definition inside function") << _(
            "void foo()\n"
            "{\n"
            "    struct C { int m; };\n"
            "    C c;\n"
            "    @\n"
            "}\n"
        ) << _("c.") << (QStringList()
            << QLatin1String("C")
            << QLatin1String("m"));

    QTest::newRow("class_declaration_inside_function_or_block_QTCREATORBUG3620: "
                  "class definition inside block inside function") << _(
            "void foo()\n"
            "{\n"
            "   {\n"
            "       struct C { int m; };\n"
            "       C c;\n"
            "       @\n"
            "   }\n"
            "}\n"
        ) << _("c.") << (QStringList()
            << QLatin1String("C")
            << QLatin1String("m"));

    QTest::newRow("class_declaration_inside_function_or_block_QTCREATORBUG3620: "
                  "class definition with the same name inside different block inside function") << _(
            "void foo()\n"
            "{\n"
            "   {\n"
            "       struct C { int m1; };\n"
            "   }\n"
            "   {\n"
            "       struct C { int m2; };\n"
            "       C c;\n"
            "       @\n"
            "   }\n"
            "}\n"
        ) << _("c.") << (QStringList()
            << QLatin1String("C")
            << QLatin1String("m2"));

    QTest::newRow("namespace_alias_inside_function_or_block_QTCREATORBUG166: "
                  "namespace alias inside function") << _(
            "namespace NS1\n"
            "{\n"
            "namespace NS2\n"
            "{\n"
            "    struct C\n"
            "    {\n"
            "        int m;\n"
            "    };\n"
            "}\n"
            "}\n"
            "void foo()\n"
            "{\n"
            "   namespace NS = NS1::NS2;\n"
            "   NS::C c;\n"
            "   @\n"
            "}\n"
        ) << _("c.") << (QStringList()
            << QLatin1String("C")
            << QLatin1String("m"));

    QTest::newRow("namespace_alias_inside_function_or_block_QTCREATORBUG166: "
                  "namespace alias inside block inside function") << _(
            "namespace NS1\n"
            "{\n"
            "namespace NS2\n"
            "{\n"
            "    struct C\n"
            "    {\n"
            "        int m;\n"
            "    };\n"
            "}\n"
            "}\n"
            "void foo()\n"
            "{\n"
            "   {\n"
            "       namespace NS = NS1::NS2;\n"
            "       NS::C c;\n"
            "       @\n"
            "   }\n"
            "}\n"
        ) << _("c.") << (QStringList()
            << QLatin1String("C")
            << QLatin1String("m"));

    QTest::newRow("class_declaration_inside_function_or_block_QTCREATORBUG3620_static_member") << _(
            "void foo()\n"
            "{\n"
            "   {\n"
            "       struct C { static void staticFun1(); int m1; };\n"
            "   }\n"
            "   {\n"
            "       struct C { static void staticFun2(); int m2; };\n"
            "       @\n"
            "   }\n"
            "}\n"
        ) << _("C::") << (QStringList()
            << QLatin1String("C")
            << QLatin1String("staticFun2")
            << QLatin1String("m2"));

    QTest::newRow("enum_inside_block_inside_function_cxx11_QTCREATORBUG5456") << _(
            "void foo()\n"
            "{\n"
            "   {\n"
            "       enum E { e1, e2, e3 };\n"
            "       @\n"
            "   }\n"
            "}\n"
        ) << _("E::") << (QStringList()
            << QLatin1String("E")
            << QLatin1String("e1")
            << QLatin1String("e2")
            << QLatin1String("e3"));

    QTest::newRow("enum_inside_function") << _(
            "void foo()\n"
            "{\n"
            "   enum E { val1, val2, val3 };\n"
            "   @\n"
            "}\n"
        ) << _("val") << (QStringList()
            << QLatin1String("val1")
            << QLatin1String("val2")
            << QLatin1String("val3"));

    QTest::newRow("anon_enum_inside_function") << _(
            "void foo()\n"
            "{\n"
            "   enum { val1, val2, val3 };\n"
            "   @\n"
            "}\n"
        ) << _("val") << (QStringList()
            << QLatin1String("val1")
            << QLatin1String("val2")
            << QLatin1String("val3"));

    QTest::newRow("enum_in_function_in_struct_in_function") << _(
            "void foo()\n"
            "{\n"
            "    struct S {\n"
            "        void fun()\n"
            "        {\n"
            "            enum E { val1, val2, val3 };\n"
            "            @\n"
            "        }\n"
            "    };\n"
            "}\n"
        ) << _("val") << (QStringList()
            << QLatin1String("val1")
            << QLatin1String("val2")
            << QLatin1String("val3"));

    QTest::newRow("enum_inside_function_cxx11_QTCREATORBUG5456") << _(
            "void foo()\n"
            "{\n"
            "   enum E { e1, e2, e3 };\n"
            "   @\n"
            "}\n"
        ) << _("E::") << (QStringList()
            << QLatin1String("E")
            << QLatin1String("e1")
            << QLatin1String("e2")
            << QLatin1String("e3"));

    QTest::newRow("enum_inside_class") << _(
            "struct Foo\n"
            "{\n"
            "   enum E { val1, val2, val3 };\n"
            "   @\n"
            "};\n"
        ) << _("Foo::v") << (QStringList()
            << QLatin1String("val1")
            << QLatin1String("val2")
            << QLatin1String("val3"));

    QTest::newRow("enum_inside_class_cxx11") << _(
            "struct Foo\n"
            "{\n"
            "   enum E { val1, val2, val3 };\n"
            "   @\n"
            "};\n"
        ) << _("Foo::E::") << (QStringList()
            << QLatin1String("E")
            << QLatin1String("val1")
            << QLatin1String("val2")
            << QLatin1String("val3"));

    QTest::newRow("anon_enum_inside_class") << _(
            "struct Foo\n"
            "{\n"
            "   enum { val1, val2, val3 };\n"
            "   @\n"
            "};\n"
        ) << _("Foo::v") << (QStringList()
            << QLatin1String("val1")
            << QLatin1String("val2")
            << QLatin1String("val3"));

    QTest::newRow("enum_inside_namespace") << _(
            "namespace Ns\n"
            "{\n"
            "   enum E { val1, val2, val3 };\n"
            "   @\n"
            "}\n"
        ) << _("Ns::v") << (QStringList()
            << QLatin1String("val1")
            << QLatin1String("val2")
            << QLatin1String("val3"));

    QTest::newRow("enum_inside_namespace_cxx11") << _(
            "namespace Ns\n"
            "{\n"
            "   enum E { val1, val2, val3 };\n"
            "   @\n"
            "}\n"
        ) << _("Ns::E::") << (QStringList()
            << QLatin1String("E")
            << QLatin1String("val1")
            << QLatin1String("val2")
            << QLatin1String("val3"));

    QTest::newRow("anon_enum_inside_namespace") << _(
            "namespace Ns\n"
            "{\n"
            "   enum { val1, val2, val3 };\n"
            "   @\n"
            "}\n"
        ) << _("Ns::v") << (QStringList()
            << QLatin1String("val1")
            << QLatin1String("val2")
            << QLatin1String("val3"));

    QTest::newRow("lambdaCalls_1") << _(
            "struct S { int bar; };\n"
            "void foo()\n"
            "{\n"
            "   @\n"
            "}\n"
        ) << _("[](){ return new S; } ()->") << (QStringList()
            << QLatin1String("S")
            << QLatin1String("bar"));

    QTest::newRow("lambdaCalls_2") << _(
            "struct S { int bar; };\n"
            "void foo()\n"
            "{\n"
            "   @\n"
            "}\n"
        ) << _("[] { return new S; } ()->") << (QStringList()
            << QLatin1String("S")
            << QLatin1String("bar"));

    QTest::newRow("lambdaCalls_3") << _(
            "struct S { int bar; };\n"
            "void foo()\n"
            "{\n"
            "   @\n"
            "}\n"
        ) << _("[]() ->S* { return new S; } ()->") << (QStringList()
            << QLatin1String("S")
            << QLatin1String("bar"));

    QTest::newRow("lambdaCalls_4") << _(
            "struct S { int bar; };\n"
            "void foo()\n"
            "{\n"
            "   @\n"
            "}\n"
        ) << _("[]() throw() { return new S; } ()->") << (QStringList()
            << QLatin1String("S")
            << QLatin1String("bar"));

    QTest::newRow("lambdaCalls_5") << _(
            "struct S { int bar; };\n"
            "void foo()\n"
            "{\n"
            "   @\n"
            "}\n"
        ) << _("[]() throw()->S* { return new S; } ()->") << (QStringList()
            << QLatin1String("S")
            << QLatin1String("bar"));

    QTest::newRow("local_type_and_member_1") << _(
            "struct OtherType { int otherTypeMember; };\n"
            "void foo()\n"
            "{\n"
            "    struct LocalType\n"
            "    {\n"
            "        int localTypeMember;\n"
            "        OtherType ot;\n"
            "    };\n"
            "    LocalType lt;\n"
            "    @\n"
            "}\n"
        ) << _("lt.ot.") << (QStringList()
            << QLatin1String("OtherType")
            << QLatin1String("otherTypeMember"));

    QTest::newRow("local_type_and_member_2") << _(
            "void foo()\n"
            "{\n"
            "    struct OtherType { int otherTypeMember; };\n"
            "    struct LocalType\n"
            "    {\n"
            "        int localTypeMember;\n"
            "        OtherType ot;\n"
            "    };\n"
            "    LocalType lt;\n"
            "    @\n"
            "}\n"
        ) << _("lt.ot.") << (QStringList()
            << QLatin1String("OtherType")
            << QLatin1String("otherTypeMember"));

    QTest::newRow("local_type_and_member_3") << _(
            "void foo()\n"
            "{\n"
            "    struct OtherType { int otherTypeMember; };\n"
            "    {\n"
            "       struct LocalType\n"
            "       {\n"
            "           int localTypeMember;\n"
            "           OtherType ot;\n"
            "       };\n"
            "       LocalType lt;\n"
            "       @\n"
            "    }\n"
            "}\n"
        ) << _("lt.ot.") << (QStringList()
            << QLatin1String("OtherType")
            << QLatin1String("otherTypeMember"));

    QTest::newRow("local_type_and_member_4") << _(
            "namespace NS {struct OtherType { int otherTypeMember; };}\n"
            "void foo()\n"
            "{\n"
            "    struct LocalType\n"
            "    {\n"
            "        int localTypeMember;\n"
            "        NS::OtherType ot;\n"
            "    };\n"
            "    LocalType lt;\n"
            "    @\n"
            "}\n"
        ) << _("lt.ot.") << (QStringList()
            << QLatin1String("OtherType")
            << QLatin1String("otherTypeMember"));

    QTest::newRow("local_type_and_member_5") << _(
            "namespace NS {struct OtherType { int otherTypeMember; };}\n"
            "void foo()\n"
            "{\n"
            "    using namespace NS;\n"
            "    struct LocalType\n"
            "    {\n"
            "        int localTypeMember;\n"
            "        OtherType ot;\n"
            "    };\n"
            "    LocalType lt;\n"
            "    @\n"
            "}\n"
        ) << _("lt.ot.") << (QStringList()
            << QLatin1String("OtherType")
            << QLatin1String("otherTypeMember"));

    QTest::newRow("local_type_and_member_6") << _(
            "namespace NS {struct OtherType { int otherTypeMember; };}\n"
            "void foo()\n"
            "{\n"
            "    using NS::OtherType;\n"
            "    struct LocalType\n"
            "    {\n"
            "        int localTypeMember;\n"
            "        OtherType ot;\n"
            "    };\n"
            "    LocalType lt;\n"
            "    @\n"
            "}\n"
        ) << _("lt.ot.") << (QStringList()
            << QLatin1String("OtherType")
            << QLatin1String("otherTypeMember"));

    QTest::newRow("template_parameter_defined_inside_scope_of_declaration_QTCREATORBUG9169_1") << _(
            "struct A\n"
            "{\n"
            "    void foo();\n"
            "    struct B\n"
            "    {\n"
            "        int b;\n"
            "    };\n"
            "};\n"
            "template<typename T>\n"
            "struct Template\n"
            "{\n"
            "    T* get();\n"
            "};\n"
            "namespace foo\n"
            "{\n"
            "    struct B\n"
            "    {\n"
            "        int foo_b;\n"
            "    };\n"
            "}\n"
            "using namespace foo;\n"
            "void A::foo()\n"
            "{\n"
            "    Template<B> templ;\n"
            "    @\n"
            "}\n"
        ) << _("templ.get()->") << (QStringList()
            << QLatin1String("B")
            << QLatin1String("b"));

    QTest::newRow("template_parameter_defined_inside_scope_of_declaration_QTCREATORBUG9169_2") << _(
            "struct A\n"
            "{\n"
            "    void foo();\n"
            "    struct B\n"
            "    {\n"
            "        int b;\n"
            "    };\n"
            "};\n"
            "template<typename T>\n"
            "struct Template\n"
            "{\n"
            "    T t;\n"
            "};\n"
            "namespace foo\n"
            "{\n"
            "    struct B\n"
            "    {\n"
            "        int foo_b;\n"
            "    };\n"
            "}\n"
            "using namespace foo;\n"
            "void A::foo()\n"
            "{\n"
            "    Template<B> templ;\n"
            "    @\n"
            "}\n"
        ) << _("templ.t.") << (QStringList()
            << QLatin1String("B")
            << QLatin1String("b"));

    QTest::newRow("template_parameter_defined_inside_scope_of_declaration_QTCREATORBUG8852_1") << _(
            "template <typename T>\n"
            "struct QList\n"
            "{\n"
            "    T at(int i) const;\n"
            "};\n"
            "namespace ns\n"
            "{\n"
            "    struct Foo { int bar; };\n"
            "    void foo()\n"
            "    {\n"
            "        QList<Foo> list;\n"
            "       @\n"
            "    }\n"
            "}\n"
        ) << _("list.at(0).") << (QStringList()
            << QLatin1String("Foo")
            << QLatin1String("bar"));

    QTest::newRow("template_parameter_defined_inside_scope_of_declaration_QTCREATORBUG8852_2") << _(
            "template <typename T>\n"
            "struct QList\n"
            "{\n"
            "    T at(int i) const;\n"
            "};\n"
            "namespace ns\n"
            "{\n"
            "    struct Foo { int bar; };\n"
            "    namespace nested\n"
            "    {\n"
            "       void foo()\n"
            "       {\n"
            "           QList<Foo> list;\n"
            "           @\n"
            "       }\n"
            "    }\n"
            "}\n"
        ) << _("list.at(0).") << (QStringList()
            << QLatin1String("Foo")
            << QLatin1String("bar"));

    QTest::newRow("template_parameter_defined_inside_scope_of_declaration_QTCREATORBUG8852_3") << _(
            "template <typename T>\n"
            "struct QList\n"
            "{\n"
            "    T at(int i) const;\n"
            "};\n"
            "namespace ns\n"
            "{\n"
            "    struct Foo { int bar; };\n"
            "}\n"
            "void foo()\n"
            "{\n"
            "    using namespace ns;\n"
            "    QList<Foo> list;\n"
            "    @\n"
            "}\n"
        ) << _("list.at(0).") << (QStringList()
            << QLatin1String("Foo")
            << QLatin1String("bar"));

    QTest::newRow("signals_hide_QPrivateSignal") << _(
            "#define SIGNAL(a) #a\n"
            "#define SLOT(a) #a\n"
            "#define signals public\n"
            "#define Q_OBJECT struct QPrivateSignal {};\n"
            "\n"
            "class QObject\n"
            "{\n"
            "public:\n"
            "    void connect(QObject *, char *, QObject *, char *);\n"
            "};\n"
            "\n"
            "class Timer : public QObject\n"
            "{\n"
            "    Q_OBJECT\n"
            "signals:\n"
            "    void timeout(QPrivateSignal);\n"
            "};\n"
            "\n"
            "void client()\n"
            "{\n"
            "    Timer *timer = new Timer;\n"
            "    @\n"
            "}\n"
        ) << _("connect(timer, SIGNAL(") << (QStringList()
            << QLatin1String("timeout()"));

    QTest::newRow("member_of_class_accessed_by_using_QTCREATORBUG9037_1") << _(
            "namespace NS { struct S { int member; void fun(); }; }\n"
            "using NS::S;\n"
            "void S::fun()\n"
            "{\n"
            "    @\n"
            "}\n"
        ) << _("mem") << (QStringList()
            << QLatin1String("member"));

    QTest::newRow("member_of_class_accessed_by_using_QTCREATORBUG9037_2") << _(
            "namespace NS \n"
            "{\n"
            "   namespace Internal\n"
            "   {\n"
            "   struct S { int member; void fun(); };\n"
            "   }\n"
            "   using Internal::S;\n"
            "}\n"
            "using NS::S;\n"
            "void S::fun()\n"
            "{\n"
            "    @\n"
            "}\n"
        ) << _("mem") << (QStringList()
            << QLatin1String("member"));

    QTest::newRow("no_binding_block_as_instantiationOrigin_QTCREATORBUG-11424") << _(
            "template <typename T>\n"
            "class QVector\n"
            "{\n"
            "public:\n"
            "   inline const_iterator constBegin() const;\n"
            "};\n"
            "\n"
            "typedef struct { double value; } V;\n"
            "\n"
            "double getValue(const QVector<V>& d) const {\n"
            "   typedef QVector<V>::ConstIterator Iter;\n"
            "   @\n"
            "}\n"
<<<<<<< HEAD
        ) << _("double val = d.constBegin()->") << (QStringList());
=======
        ) << _("d.constBegin()->") << (QStringList());

    QTest::newRow("nested_class_in_template_class_QTCREATORBUG-11752") << _(
            "template <typename T>\n"
            "struct Temp\n"
            "{\n"
            "   struct Nested1 { T t; };\n"
            "   struct Nested2 { Nested1 n1; };\n"
            "};\n"
            "struct Foo { int foo; };\n"
            "void fun() {\n"
            "   Temp<Foo>::Nested2 n2;\n"
            "   @\n"
            "}\n"
        ) << _("n2.n1.t.") << (QStringList()
            << QLatin1String("foo")
            << QLatin1String("Foo"));
>>>>>>> 780c21a1
}

void CppToolsPlugin::test_completion_member_access_operator()
{
    QFETCH(QByteArray, code);
    QFETCH(QByteArray, prefix);
    QFETCH(QStringList, expectedCompletions);
    QFETCH(bool, expectedReplaceAccessOperator);

    CompletionTestCase test(code, prefix);
    QVERIFY(test.succeededSoFar());

    bool replaceAccessOperator = false;
    QStringList completions = test.getCompletions(&replaceAccessOperator);

    completions.sort();
    expectedCompletions.sort();

    QCOMPARE(completions, expectedCompletions);
    QCOMPARE(replaceAccessOperator, expectedReplaceAccessOperator);
}

void CppToolsPlugin::test_completion_member_access_operator_data()
{
    QTest::addColumn<QByteArray>("code");
    QTest::addColumn<QByteArray>("prefix");
    QTest::addColumn<QStringList>("expectedCompletions");
    QTest::addColumn<bool>("expectedReplaceAccessOperator");

    QTest::newRow("member_access_operator") << _(
            "struct S { void t(); };\n"
            "void f() { S *s;\n"
            "@\n"
            "}\n"
        ) << _("s.") << (QStringList()
            << QLatin1String("S")
            << QLatin1String("t"))
        << true;

    QTest::newRow("typedef_of_type_and_decl_of_type_no_replace_access_operator") << _(
            "struct S { int m; };\n"
            "typedef S SType;\n"
            "SType p;\n"
            "@\n"
        ) << _("p.") << (QStringList()
            << QLatin1String("S")
            << QLatin1String("m"))
        << false;

    QTest::newRow("typedef_of_pointer_and_decl_of_pointer_no_replace_access_operator") << _(
            "struct S { int m; };\n"
            "typedef S *SType;\n"
            "SType *p;\n"
            "@\n"
        ) << _("p.") << (QStringList())
        << false;

    QTest::newRow("typedef_of_type_and_decl_of_pointer_replace_access_operator") << _(
            "struct S { int m; };\n"
            "typedef S SType;\n"
            "SType *p;\n"
            "@\n"
        ) << _("p.") << (QStringList()
            << QLatin1String("S")
            << QLatin1String("m"))
        << true;

    QTest::newRow("typedef_of_pointer_and_decl_of_type_replace_access_operator") << _(
            "struct S { int m; };\n"
            "typedef S* SPtr;\n"
            "SPtr p;\n"
            "@\n"
        ) << _("p.") << (QStringList()
            << QLatin1String("S")
            << QLatin1String("m"))
        << true;

    QTest::newRow("predecl_typedef_of_type_and_decl_of_pointer_replace_access_operator") << _(
            "typedef struct S SType;\n"
            "struct S { int m; };\n"
            "SType *p;\n"
            "@\n"
        ) << _("p.") << (QStringList()
            << QLatin1String("S")
            << QLatin1String("m"))
        << true;

    QTest::newRow("predecl_typedef_of_type_and_decl_type_no_replace_access_operator") << _(
            "typedef struct S SType;\n"
            "struct S { int m; };\n"
            "SType p;\n"
            "@\n"
        ) << _("p.") << (QStringList()
            << QLatin1String("S")
            << QLatin1String("m"))
        << false;

    QTest::newRow("predecl_typedef_of_pointer_and_decl_of_pointer_no_replace_access_operator") << _(
            "typedef struct S *SType;\n"
            "struct S { int m; };\n"
            "SType *p;\n"
            "@\n"
        ) << _("p.") << (QStringList())
        << false;

    QTest::newRow("predecl_typedef_of_pointer_and_decl_of_type_replace_access_operator") << _(
            "typedef struct S *SType;\n"
            "struct S { int m; };\n"
            "SType p;\n"
            "@\n"
        ) << _("p.") << (QStringList()
            << QLatin1String("S")
            << QLatin1String("m"))
        << true;

    QTest::newRow("typedef_of_pointer_of_type_replace_access_operator") << _(
            "struct S { int m; };\n"
            "typedef struct S SType;\n"
            "typedef struct SType *STypePtr;\n"
            "STypePtr p;\n"
            "@\n"
        ) << _("p.") << (QStringList()
            << QLatin1String("S")
            << QLatin1String("m"))
        << true;

    QTest::newRow("typedef_of_pointer_of_type_no_replace_access_operator") << _(
            "struct S { int m; };\n"
            "typedef struct S SType;\n"
            "typedef struct SType *STypePtr;\n"
            "STypePtr p;\n"
            "@\n"
        ) << _("p->") << (QStringList()
            << QLatin1String("S")
            << QLatin1String("m"))
        << false;
}<|MERGE_RESOLUTION|>--- conflicted
+++ resolved
@@ -2230,10 +2230,7 @@
             "   typedef QVector<V>::ConstIterator Iter;\n"
             "   @\n"
             "}\n"
-<<<<<<< HEAD
         ) << _("double val = d.constBegin()->") << (QStringList());
-=======
-        ) << _("d.constBegin()->") << (QStringList());
 
     QTest::newRow("nested_class_in_template_class_QTCREATORBUG-11752") << _(
             "template <typename T>\n"
@@ -2250,7 +2247,6 @@
         ) << _("n2.n1.t.") << (QStringList()
             << QLatin1String("foo")
             << QLatin1String("Foo"));
->>>>>>> 780c21a1
 }
 
 void CppToolsPlugin::test_completion_member_access_operator()
