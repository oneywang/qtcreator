/**************************************************************************
**
** This file is part of Qt Creator
**
** Copyright (c) 2009 Nokia Corporation and/or its subsidiary(-ies).
**
** Contact: Nokia Corporation (qt-info@nokia.com)
**
** Commercial Usage
**
** Licensees holding valid Qt Commercial licenses may use this file in
** accordance with the Qt Commercial License Agreement provided with the
** Software or, alternatively, in accordance with the terms contained in
** a written agreement between you and Nokia.
**
** GNU Lesser General Public License Usage
**
** Alternatively, this file may be used under the terms of the GNU Lesser
** General Public License version 2.1 as published by the Free Software
** Foundation and appearing in the file LICENSE.LGPL included in the
** packaging of this file.  Please review the following information to
** ensure the GNU Lesser General Public License version 2.1 requirements
** will be met: http://www.gnu.org/licenses/old-licenses/lgpl-2.1.html.
**
** If you are unsure which license is appropriate for your use, please
** contact the sales department at http://qt.nokia.com/contact.
**
**************************************************************************/

#ifndef QMLPROJECT_H
#define QMLPROJECT_H

#include "qmlprojectmanager.h"
#include "qmlprojectmanager_global.h"
#include "qmlprojectnodes.h"
#include "qmlprojecttarget.h"

#include <projectexplorer/project.h>

#include <QtDeclarative/QmlEngine>

namespace QmlJSEditor {
class ModelManagerInterface;
}

namespace ProjectExplorer {
class FileWatcher;
}

namespace QmlProjectManager {

class QmlProjectItem;

namespace Internal {

class QmlProjectFile;
class QmlProjectNode;

} // namespace Internal

class QMLPROJECTMANAGER_EXPORT QmlProject : public ProjectExplorer::Project
{
    Q_OBJECT

public:
    QmlProject(Internal::Manager *manager, const QString &filename);
    virtual ~QmlProject();

    QString filesFileName() const;

    QString displayName() const;
    QString id() const;
    Core::IFile *file() const;
    Internal::Manager *projectManager() const;
    Internal::QmlProjectTargetFactory *targetFactory() const;
    Internal::QmlProjectTarget *activeTarget() const;

    QList<ProjectExplorer::Project *> dependsOn();

    bool isApplication() const;

    ProjectExplorer::BuildConfigWidget *createConfigWidget();
    QList<ProjectExplorer::BuildConfigWidget*> subConfigWidgets();

    Internal::QmlProjectNode *rootProjectNode() const;
    QStringList files(FilesMode fileMode) const;

    enum RefreshOption {
        ProjectFile   = 0x01,
        Files         = 0x02,
        Configuration = 0x04,
        Everything    = ProjectFile | Files | Configuration
    };
    Q_DECLARE_FLAGS(RefreshOptions,RefreshOption)

    void refresh(RefreshOptions options);

    QDir projectDir() const;
    QStringList files() const;
    QStringList libraryPaths() const;

private slots:
    void refreshProjectFile();
    void refreshFiles();

protected:
    bool fromMap(const QVariantMap &map);

private:
    // plain format
    void parseProject(RefreshOptions options);
    QStringList convertToAbsoluteFiles(const QStringList &paths) const;

    Internal::Manager *m_manager;
    QString m_fileName;
    Internal::QmlProjectFile *m_file;
    QString m_projectName;
    QmlJSEditor::ModelManagerInterface *m_modelManager;

    // plain format
    QStringList m_files;

    // qml based, new format
    QmlEngine m_engine;
    QWeakPointer<QmlProjectItem> m_projectItem;
    ProjectExplorer::FileWatcher *m_fileWatcher;

    Internal::QmlProjectNode *m_rootNode;
<<<<<<< HEAD
    Internal::QmlProjectTargetFactory *m_targetFactory;
=======
    Internal::QmlTargetFactory *m_targetFactory;
};

class QMLPROJECTMANAGER_EXPORT QmlRunConfiguration : public ProjectExplorer::RunConfiguration
{
    Q_OBJECT
    friend class Internal::QmlRunConfigurationFactory;

public:
    QmlRunConfiguration(Internal::QmlTarget *parent);
    virtual ~QmlRunConfiguration();

    Internal::QmlTarget *qmlTarget() const;

    QString viewerPath() const;
    QStringList viewerArguments() const;
    QString workingDirectory() const;
    QString debugServerAddress() const;
    uint debugServerPort() const;

    // RunConfiguration
    virtual QWidget *configurationWidget();

    QVariantMap toMap() const;

private slots:
    QString mainScript() const;
    void setMainScript(const QString &scriptFile);
    void onQmlViewerChanged();
    void onQmlViewerArgsChanged();
    void onDebugServerAddressChanged();
    void onDebugServerPortChanged();

protected:
    QmlRunConfiguration(Internal::QmlTarget *parent, QmlRunConfiguration *source);
    virtual bool fromMap(const QVariantMap &map);

private:
    void ctor();

    QString m_scriptFile;
    QString m_qmlViewerCustomPath;
    QString m_qmlViewerDefaultPath;
    QString m_qmlViewerArgs;
    QString m_debugServerAddress;
    uint m_debugServerPort;
>>>>>>> 580280af
};

} // namespace QmlProjectManager

Q_DECLARE_OPERATORS_FOR_FLAGS(QmlProjectManager::QmlProject::RefreshOptions)

#endif // QMLPROJECT_H<|MERGE_RESOLUTION|>--- conflicted
+++ resolved
@@ -126,56 +126,8 @@
     ProjectExplorer::FileWatcher *m_fileWatcher;
 
     Internal::QmlProjectNode *m_rootNode;
-<<<<<<< HEAD
     Internal::QmlProjectTargetFactory *m_targetFactory;
-=======
-    Internal::QmlTargetFactory *m_targetFactory;
-};
 
-class QMLPROJECTMANAGER_EXPORT QmlRunConfiguration : public ProjectExplorer::RunConfiguration
-{
-    Q_OBJECT
-    friend class Internal::QmlRunConfigurationFactory;
-
-public:
-    QmlRunConfiguration(Internal::QmlTarget *parent);
-    virtual ~QmlRunConfiguration();
-
-    Internal::QmlTarget *qmlTarget() const;
-
-    QString viewerPath() const;
-    QStringList viewerArguments() const;
-    QString workingDirectory() const;
-    QString debugServerAddress() const;
-    uint debugServerPort() const;
-
-    // RunConfiguration
-    virtual QWidget *configurationWidget();
-
-    QVariantMap toMap() const;
-
-private slots:
-    QString mainScript() const;
-    void setMainScript(const QString &scriptFile);
-    void onQmlViewerChanged();
-    void onQmlViewerArgsChanged();
-    void onDebugServerAddressChanged();
-    void onDebugServerPortChanged();
-
-protected:
-    QmlRunConfiguration(Internal::QmlTarget *parent, QmlRunConfiguration *source);
-    virtual bool fromMap(const QVariantMap &map);
-
-private:
-    void ctor();
-
-    QString m_scriptFile;
-    QString m_qmlViewerCustomPath;
-    QString m_qmlViewerDefaultPath;
-    QString m_qmlViewerArgs;
-    QString m_debugServerAddress;
-    uint m_debugServerPort;
->>>>>>> 580280af
 };
 
 } // namespace QmlProjectManager
