/**************************************************************************
**
** This file is part of Qt Creator
**
** Copyright (c) 2012 Nokia Corporation and/or its subsidiary(-ies).
**
** Contact: http://www.qt-project.org/
**
**
** GNU Lesser General Public License Usage
**
** This file may be used under the terms of the GNU Lesser General Public
** License version 2.1 as published by the Free Software Foundation and
** appearing in the file LICENSE.LGPL included in the packaging of this file.
** Please review the following information to ensure the GNU Lesser General
** Public License version 2.1 requirements will be met:
** http://www.gnu.org/licenses/old-licenses/lgpl-2.1.html.
**
** In addition, as a special exception, Nokia gives you certain additional
** rights. These rights are described in the Nokia Qt LGPL Exception
** version 1.1, included in the file LGPL_EXCEPTION.txt in this package.
**
** Other Usage
**
** Alternatively, this file may be used in accordance with the terms and
** conditions contained in a signed written agreement between you and Nokia.
**
**
**************************************************************************/
#ifndef ABSTRACTREMOTELINUXDEPLOYACTION_H
#define ABSTRACTREMOTELINUXDEPLOYACTION_H

#include "remotelinux_export.h"

#include <projectexplorer/devicesupport/idevice.h>

#include <QObject>
#include <QSharedPointer>
#include <QVariantMap>

namespace QSsh { class SshConnection; }

namespace ProjectExplorer {
class BuildConfiguration;
<<<<<<< HEAD
class DeployableFile;
class Profile;
=======
class Kit;
>>>>>>> 48913264
}

namespace RemoteLinux {
namespace Internal { class AbstractRemoteLinuxDeployServicePrivate; }

class REMOTELINUX_EXPORT AbstractRemoteLinuxDeployService : public QObject
{
    Q_OBJECT
    Q_DISABLE_COPY(AbstractRemoteLinuxDeployService)
public:
    explicit AbstractRemoteLinuxDeployService(QObject *parent = 0);
    ~AbstractRemoteLinuxDeployService();

    void setBuildConfiguration(ProjectExplorer::BuildConfiguration *bc);
    void start();
    void stop();

    QVariantMap exportDeployTimes() const;
    void importDeployTimes(const QVariantMap &map);

    virtual bool isDeploymentPossible(QString *whyNot = 0) const;

signals:
    void errorMessage(const QString &message);
    void progressMessage(const QString &message);
    void warningMessage(const QString &message);
    void stdOutData(const QString &data);
    void stdErrData(const QString &data);

protected:
    const ProjectExplorer::BuildConfiguration *buildConfiguration() const;
    const ProjectExplorer::Kit *profile() const;
    ProjectExplorer::IDevice::ConstPtr deviceConfiguration() const;
    QSsh::SshConnection *connection() const;

    void saveDeploymentTimeStamp(const ProjectExplorer::DeployableFile &deployableFile);
    bool hasChangedSinceLastDeployment(const ProjectExplorer::DeployableFile &deployableFile) const;

    void handleDeviceSetupDone(bool success);
    void handleDeploymentDone();

private slots:
    void handleConnected();
    void handleConnectionFailure();

private:
    Q_SIGNAL void finished();

    virtual bool isDeploymentNecessary() const = 0;

    // Should do things needed *before* connecting. Call handleDeviceSetupDone() afterwards.
    virtual void doDeviceSetup() = 0;
    virtual void stopDeviceSetup() = 0;

    virtual void doDeploy() = 0;
    virtual void stopDeployment() = 0;

    void setFinished();

    Internal::AbstractRemoteLinuxDeployServicePrivate * const d;
};

} // namespace RemoteLinux

#endif // ABSTRACTREMOTELINUXDEPLOYACTION_H<|MERGE_RESOLUTION|>--- conflicted
+++ resolved
@@ -42,12 +42,8 @@
 
 namespace ProjectExplorer {
 class BuildConfiguration;
-<<<<<<< HEAD
 class DeployableFile;
-class Profile;
-=======
 class Kit;
->>>>>>> 48913264
 }
 
 namespace RemoteLinux {
