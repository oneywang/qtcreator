--- conflicted
+++ resolved
@@ -453,17 +453,6 @@
         m_sendFacility.sendUserAuthByPwdRequestPacket(m_connParams.userName.toUtf8(),
             SshCapabilities::SshConnectionService, m_connParams.password.toUtf8());
     } else {
-<<<<<<< HEAD
-        Utils::FileReader reader;
-        if (m_connParams.privateKeyFile.isEmpty())
-            throw SshClientException(SshKeyFileError, tr("No private key file given."));
-        if (!reader.fetch(m_connParams.privateKeyFile))
-            throw SshClientException(SshKeyFileError,
-                tr("Private key error: %1").arg(reader.errorString()));
-
-        m_sendFacility.createAuthenticationKey(reader.data());
-=======
->>>>>>> b0b0842b
         m_sendFacility.sendUserAuthByKeyRequestPacket(m_connParams.userName.toUtf8(),
             SshCapabilities::SshConnectionService);
     }
