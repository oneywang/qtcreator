--- conflicted
+++ resolved
@@ -58,12 +58,8 @@
     */
     static QString testdata(const QString &name = QString())
     {
-<<<<<<< HEAD
-        static const QString dataDirectory = QLatin1String(TESTSRCDIR) + QLatin1String("/data");
-=======
         static const QString dataDirectory = QLatin1String(SRCDIR "/data");
 
->>>>>>> 28bcc563
         QString result = dataDirectory;
         if (!name.isEmpty()) {
             result += QLatin1Char('/');
