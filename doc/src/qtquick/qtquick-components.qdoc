/****************************************************************************
**
** Copyright (c) 2013 Digia Plc and/or its subsidiary(-ies).
** Contact: http://www.qt-project.org/legal
**
** This file is part of Qt Creator
**
**
** GNU Free Documentation License
**
** Alternatively, this file may be used under the terms of the GNU Free
** Documentation License version 1.3 as published by the Free Software
** Foundation and appearing in the file included in the packaging of this
** file.
**
**
****************************************************************************/

// **********************************************************************
// NOTE: the sections are not ordered by their logical order to avoid
// reshuffling the file each time the index order changes (i.e., often).
// Run the fixnavi.pl script to adjust the links to the index order.
// **********************************************************************

/*!

    \contentspage index.html
    \previouspage creator-using-qt-quick-designer.html
    \page quick-components.html
    \nextpage quick-buttons.html

    \title Creating Components

    A \l{glossary-component}{component} provides a way of defining a new visual item
    that you can re-use in other QML files. A component is like a black box; it
    interacts with the outside world through properties, signals, and slots, and
    is generally defined in its own QML file. You can import components to
    screens and applications.

    You can use the following QML types to create components:

    \list

        \li \l{http://qt-project.org/doc/qt-5.0/qtquick/qml-qtquick2-borderimage.html}
            {Border Image}
            uses an image as a border or background.

        \li \l{http://qt-project.org/doc/qt-5.0/qtquick/qml-qtquick2-image.html}{Image}
            adds a bitmap to the scene. You can stretch and tile images.

        \li \l{http://qt-project.org/doc/qt-5.0/qtquick/qml-qtquick2-item.html}{Item}
            is the most basic of all visual types in QML. Even though it has no
            visual appearance, it defines all the properties that are common
            across visual types, such as the x and y position, width and height,
            anchoring, and key handling.

        \li \l{http://qt-project.org/doc/qt-5.0/qtquick/qml-qtquick2-rectangle.html}{Rectangle}
            adds a rectangle that is painted with a solid fill color and an
            optional border. You can also use the radius property to create
            rounded rectangles.

        \li \l{http://qt-project.org/doc/qt-5.0/qtquick/qml-qtquick2-text.html}{Text}
            adds formatted read-only text.

        \li \l{http://qt-project.org/doc/qt-5.0/qtquick/qml-qtquick2-textedit.html}{Text Edit}
            adds a single line of editable formatted text that can be validated.

        \li \l{http://qt-project.org/doc/qt-5.0/qtquick/qml-qtquick2-textinput.html}{Text Input}
            adds a single line of editable plain text that can be validated.

        \li \l{http://qt-project.org/doc/qt-5.0/qtwebkit/qml-qtwebkit3-webview.html}{Web View}
            adds web content to a canvas.

    \endlist

<<<<<<< HEAD
    QML types allow you to write cross-platform applications with custom look
    and feel. You can also use ready-made Qt Quick Components that enable you to
    create applications with a native look and feel for a particular target
    platform. You can install the components as part of the Qt 4 SDK.
=======
    QML elements allow you to write cross-platform applications with custom look
    and feel. You can also use ready-made Qt Quick Components (for Qt 4) to
    create screens with a native look and feel for a particular target platform.
    Since Qt 5.1, a set of Qt Quick Controls is available for creating classic
    desktop-style user interfaces using Qt Quick 2.1.
>>>>>>> 8ca5b55a

    You can install Qt Quick 1 Components as part of the Qt 4 SDK and the Qt
    Quick Controls as part of Qt 5.1, or later.

    The \QC project wizards create Qt Quick applications that use Qt Quick
    Components or Controls.

    Even if you use the Qt Quick Components, you can still write cross-platform
    applications, by using different sets of QML files for each platform.

    \section1 Creating Components in Qt Quick Designer

    \list 1

        \li Select \gui {File > New File or Project > Files and Classes > QML
            > Choose} to create a new .qml file.

            \note Components are listed in the \gui {QML Components} section of
            the \gui Library pane only if the filename begins with a capital
            letter.

        \li Click \gui Design to open the .qml file in \QMLD.

        \li Drag and drop a QML type from the \gui Library pane to the editor.

        \li Edit its properties in the \gui Properties pane.

            The available properties depend on the QML type.

    \endlist

    \if defined(qcmanual)
    The following sections contain examples of how to create some common
    components:

    \list

        \li \l{Creating Buttons}

        \li \l{Creating Scalable Buttons and Borders}

    \endlist

    \section1 Moving Within Components

    Components can consist of several other components. To view the component
    hierarchy as a bread crumb path when you edit a component on the canvas,
    select \gui {Go into Component} or press \key F2. Click the component
    names in the path to navigate to them. You can easily navigate back to the
    top level when you are done editing the component.

    \image qmldesigner-breadcrumbs.png "Go into Component command"
    \endif
*/<|MERGE_RESOLUTION|>--- conflicted
+++ resolved
@@ -73,18 +73,11 @@
 
     \endlist
 
-<<<<<<< HEAD
     QML types allow you to write cross-platform applications with custom look
-    and feel. You can also use ready-made Qt Quick Components that enable you to
-    create applications with a native look and feel for a particular target
-    platform. You can install the components as part of the Qt 4 SDK.
-=======
-    QML elements allow you to write cross-platform applications with custom look
     and feel. You can also use ready-made Qt Quick Components (for Qt 4) to
     create screens with a native look and feel for a particular target platform.
     Since Qt 5.1, a set of Qt Quick Controls is available for creating classic
     desktop-style user interfaces using Qt Quick 2.1.
->>>>>>> 8ca5b55a
 
     You can install Qt Quick 1 Components as part of the Qt 4 SDK and the Qt
     Quick Controls as part of Qt 5.1, or later.
